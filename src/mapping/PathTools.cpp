--- conflicted
+++ resolved
@@ -143,14 +143,10 @@
   std::string ofilename; parse("--out",ofilename);
   if( ifilename.length()>0 ) {
     std::fprintf(out,"Reparameterising path in file named %s so that all frames are equally spaced \n",ifilename.c_str() );
-<<<<<<< HEAD
-    FILE* fp=fopen(ifilename.c_str(),"r");
-=======
     FILE* fp=std::fopen(ifilename.c_str(),"r");
 // call fclose when fp goes out of scope
     auto deleter=[](FILE* f) { if(f) std::fclose(f); };
     std::unique_ptr<FILE,decltype(deleter)> fp_deleter(fp,deleter);
->>>>>>> edb05875
     bool do_read=true; std::vector<std::unique_ptr<ReferenceConfiguration>> frames;
     while (do_read) {
       PDB mypdb;
