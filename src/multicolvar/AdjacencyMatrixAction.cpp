--- conflicted
+++ resolved
@@ -80,11 +80,7 @@
   buildAtomListWithPairs( true );
   // Build active elements array
   for(unsigned i=0;i<getFullNumberOfTasks();++i) active_elements.addIndexToList( i );
-<<<<<<< HEAD
-  active_elements.setupMPICommunication( comm ); 
-=======
   active_elements.setupMPICommunication( comm );
->>>>>>> 750387ca
 
   // Create the storeAdjacencyMatrixVessel
   std::string param; vesselbase::VesselOptions da("","",0,param,this);
