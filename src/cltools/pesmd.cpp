--- conflicted
+++ resolved
@@ -109,13 +109,7 @@
     keys.add("compulsory","plumed","plumed.dat","the name of the plumed input file containing the potential");
     keys.add("compulsory","ipos","0.0","the initial position of the system");
     keys.add("compulsory","idum","0","The random number seed");
-<<<<<<< HEAD
-    // temporary suppression, this is likely a bug that should be fixed!
-    // cppcheck-suppress incorrectStringBooleanError
-    keys.addFlag("periodic","false","are your input coordinates periodic");
-=======
     keys.addFlag("periodic",false,"are your input coordinates periodic");
->>>>>>> 7b8345f3
     keys.add("optional","min","minimum value the coordinates can take for a periodic domain");
     keys.add("optional","max","maximum value the coordinates can take for a periodic domain");
   }
