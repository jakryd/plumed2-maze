--- conflicted
+++ resolved
@@ -237,11 +237,7 @@
   if(wStateStride_!=0 || storeOldStates_)
     plumed_massert(stateFileName.length()>0,"filename for storing simulation status not specified, use STATE_WFILE");
   if(wStateStride_>0)
-<<<<<<< HEAD
     plumed_massert(wStateStride_>=(int)stride_,"STATE_WSTRIDE is in units of MD steps, thus should be a multiple of PACE");
-=======
-    plumed_massert(wStateStride_>(int)stride_,"STATE_WSTRIDE is in units of MD steps, thus should be a multiple of PACE");
->>>>>>> 5deda15d
   if(stateFileName.length()>0 && wStateStride_==0)
     wStateStride_=-1;//will print only on CPT events (checkpoints set by some MD engines, like gromacs)
 
