/* +++++++++++++++++++++++++++++++++++++++++++++++++++++++++++++++++++++++++
   Copyright (c) 2013-2018 The plumed team
   (see the PEOPLE file at the root of the distribution for a list of names)

   See http://www.plumed.org for more information.

   This file is part of plumed, version 2.

   plumed is free software: you can redistribute it and/or modify
   it under the terms of the GNU Lesser General Public License as published by
   the Free Software Foundation, either version 3 of the License, or
   (at your option) any later version.

   plumed is distributed in the hope that it will be useful,
   but WITHOUT ANY WARRANTY; without even the implied warranty of
   MERCHANTABILITY or FITNESS FOR A PARTICULAR PURPOSE.  See the
   GNU Lesser General Public License for more details.

   You should have received a copy of the GNU Lesser General Public License
   along with plumed.  If not, see <http://www.gnu.org/licenses/>.
+++++++++++++++++++++++++++++++++++++++++++++++++++++++++++++++++++++++++ */

#define cutOffNB      0.60	// buffer distance for neighbour-lists 
#define cutOffDist    0.50  	// cut off distance for non-bonded pairwise forces
#define cutOnDist     0.32   	// cut off distance for non-bonded pairwise forces
#define cutOffNB2     cutOffNB*cutOffNB // squared buffer distance for neighbour-lists 
#define cutOffDist2   cutOffDist*cutOffDist
#define cutOnDist2    cutOnDist*cutOnDist
#define invswitch     1.0/((cutOffDist2-cutOnDist2)*(cutOffDist2-cutOnDist2)*(cutOffDist2-cutOnDist2))
#define cutOffDist4   cutOffDist2*cutOffDist2
#define cutMixed      cutOffDist2*cutOffDist2*cutOffDist2 -3.*cutOffDist2*cutOffDist2*cutOnDist2

#include <string>
#include <fstream>
#include <iterator>
#include <sstream>

#include "MetainferenceBase.h"
#include "core/ActionRegister.h"
#include "tools/Pbc.h"
#include "tools/PDB.h"
#include "tools/Torsion.h"

using namespace std;

namespace PLMD {
namespace isdb {

//+PLUMEDOC ISDB_COLVAR CS2BACKBONE
/*
Calculates the backbone chemical shifts for a protein.

The functional form is that of CamShift \cite Kohlhoff:2009us. The chemical shift
of the selected nuclei can be saved as components. Alternatively one can calculate either
<<<<<<< HEAD
the CAMSHIFT score (useful as a collective variable \cite Granata:2013dkor as a scoring
=======
the CAMSHIFT score (usefull as a collective variable \cite Granata:2013dk or as a scoring
>>>>>>> 2632356f
function \cite Robustelli:2010dn) or a \ref METAINFERENCE score (using DOSCORE).
For these two latter cases experimental chemical shifts must be provided.

CS2BACKBONE calculation can be relatively heavy because it often uses a large number of atoms, it can
be run in parallel using MPI and \ref Openmp.

As a general rule, when using \ref CS2BACKBONE or other experimental restraints it may be better to
increase the accuracy of the constraint algorithm due to the increased strain on the bonded structure.
In the case of GROMACS it is safer to use lincs-iter=2 and lincs-order=6.

In general the system for which chemical shifts are calculated must be completely included in
ATOMS and a TEMPLATE pdb file for the same atoms should be provided as well in the folder DATADIR.
The system is made automatically whole unless NOPBC is used, in particular if the system is made
by multiple chains it is usually better to use NOPBC and make the molecule whole \ref WHOLEMOLECULES
selecting an appropriate order of the atoms. The pdb file is needed to the generate a simple topology of the protein.
For histidine residues in protonation states different from D the HIE/HSE HIP/HSP name should be used.
GLH and ASH can be used for the alternative protonation of GLU and ASP. Non-standard amino acids and other
molecules are not yet supported, but in principle they can be named UNK. If multiple chains are present
the chain identifier must be in the standard PDB format, together with the TER keyword at the end of each chain.
Termini groups like ACE or NME should be removed from the TEMPLATE pdb because they are not recognized by
CS2BACKBONE.

In addition to a pdb file one needs to provide a list of chemical shifts to be calculated using one
file per nucleus type (CAshifts.dat, CBshifts.dat, Cshifts.dat, Hshifts.dat, HAshifts.dat, Nshifts.dat),
add only the files for the nuclei you need, but each file should include all protein residues.
A chemical shift for a nucleus is calculated if a value greater than 0 is provided.
For practical purposes the value can correspond to the experimental value.
Residues numbers should match that used in the pdb file, but must be positive, so double check the pdb.
The first and last residue of each chain should be preceded by a # character.

\verbatim
CAshifts.dat:
#1 0.0
2 55.5
3 58.4
.
.
#last 0.0
#first of second chain
.
#last of second chain
\endverbatim

The default behavior is to store the values for the active nuclei in components (ca_#, cb_#,
co_#, ha_#, hn_#, nh_# and expca_#, expcb_#, expco_#, expha_#, exphn_#, exp_nh#) with NOEXP it is possible
to only store the back-calculated values, where # includes a chain and residue number.

One additional file is always needed in the folder DATADIR: camshift.db. This file includes all the parameters needed to
calculate the chemical shifts and can be found in regtest/isdb/rt-cs2backbone/data/ .

Additional material and examples can be also found in the tutorial \ref belfast-9 as well as in the cs2backbone regtests
in the isdb folder.

\par Examples

In this first example the chemical shifts are used to calculate a collective variable to be used
in NMR driven Metadynamics \cite Granata:2013dk :

\plumedfile
whole: GROUP ATOMS=2612-2514:-1,961-1:-1,2466-962:-1,2513-2467:-1
WHOLEMOLECULES ENTITY0=whole
cs: CS2BACKBONE ATOMS=1-2612 DATADIR=../data/ TEMPLATE=template.pdb CAMSHIFT NOPBC
metad: METAD ARG=cs HEIGHT=0.5 SIGMA=0.1 PACE=200 BIASFACTOR=10
PRINT ARG=cs,metad.bias FILE=COLVAR STRIDE=100
\endplumedfile

In this second example the chemical shifts are used as replica-averaged restrained as in \cite Camilloni:2012je \cite Camilloni:2013hs.

\plumedfile
cs: CS2BACKBONE ATOMS=1-174 DATADIR=data/
encs: ENSEMBLE ARG=(cs\.hn_.*),(cs\.nh_.*)
stcs: STATS ARG=encs.* SQDEVSUM PARARG=(cs\.exphn_.*),(cs\.expnh_.*)
RESTRAINT ARG=stcs.sqdevsum AT=0 KAPPA=0 SLOPE=24

PRINT ARG=(cs\.hn_.*),(cs\.nh_.*) FILE=RESTRAINT STRIDE=100

\endplumedfile

This third example show how to use chemical shifts to calculate a \ref METAINFERENCE score .

\plumedfile
cs: CS2BACKBONE ATOMS=1-174 DATADIR=data/ DOSCORE
csbias: BIASVALUE ARG=cs.score

PRINT ARG=(cs\.hn_.*),(cs\.nh_.*) FILE=CS.dat STRIDE=1000
PRINT ARG=cs.score FILE=BIAS STRIDE=100
\endplumedfile

*/
//+ENDPLUMEDOC

class CS2BackboneDB {
  enum { STD, GLY, PRO};
  enum { HA_ATOM, H_ATOM, N_ATOM, CA_ATOM, CB_ATOM, C_ATOM };
  static const unsigned aa_kind = 3;
  static const unsigned atm_kind = 6;
  static const unsigned numXtraDists = 27;

  // ALA, ARG, ASN, ASP, CYS, GLU, GLN, GLY, HIS, ILE, LEU, LYS, MET, PHE, PRO, SER, THR, TRP, TYR, VAL
  double c_aa[aa_kind][atm_kind][20];
  double c_aa_prev[aa_kind][atm_kind][20];
  double c_aa_succ[aa_kind][atm_kind][20];
  double co_bb[aa_kind][atm_kind][16];
  double co_sc_[aa_kind][atm_kind][20][20];
  double co_xd[aa_kind][atm_kind][numXtraDists];
  double co_sphere[aa_kind][atm_kind][2][8];
  // for ring current effects
  // Phe, Tyr, Trp_1, Trp_2, His
  double co_ring[aa_kind][atm_kind][5];
  // for dihedral angles
  // co * (a * cos(3 * omega + c) + b * cos(omega + d))
  double co_da[aa_kind][atm_kind][3];
  double pars_da[aa_kind][atm_kind][3][5];

public:

  inline unsigned kind(const string &s) {
    if(s=="GLY") return GLY;
    else if(s=="PRO") return PRO;
    return STD;
  }

  inline unsigned atom_kind(const string &s) {
    if(s=="HA")return HA_ATOM;
    else if(s=="H") return H_ATOM;
    else if(s=="N") return N_ATOM;
    else if(s=="CA")return CA_ATOM;
    else if(s=="CB")return CB_ATOM;
    else if(s=="C") return C_ATOM;
    return -1;
  }

  unsigned get_numXtraDists() {return numXtraDists;}

  //PARAMETERS
  inline double * CONSTAACURR(const unsigned a_kind, const unsigned at_kind) {return c_aa[a_kind][at_kind];}
  inline double * CONSTAANEXT(const unsigned a_kind, const unsigned at_kind) {return c_aa_succ[a_kind][at_kind];}
  inline double * CONSTAAPREV(const unsigned a_kind, const unsigned at_kind) {return c_aa_prev[a_kind][at_kind];}
  inline double * CONST_BB2(const unsigned a_kind, const unsigned at_kind) {return co_bb[a_kind][at_kind];}
  inline double * CONST_SC2(const unsigned a_kind, const unsigned at_kind, unsigned res_type) { return co_sc_[a_kind][at_kind][res_type];}
  inline double * CONST_XD(const unsigned a_kind, const unsigned at_kind) { return co_xd[a_kind][at_kind];}
  inline double * CO_SPHERE(const unsigned a_kind, const unsigned at_kind, unsigned exp_type) { return co_sphere[a_kind][at_kind][exp_type];}
  inline double * CO_RING(const unsigned a_kind, const unsigned at_kind) { return co_ring[a_kind][at_kind];}
  inline double * CO_DA(const unsigned a_kind, const unsigned at_kind) { return co_da[a_kind][at_kind];}
  inline double * PARS_DA(const unsigned a_kind, const unsigned at_kind, const unsigned ang_kind) { return pars_da[a_kind][at_kind][ang_kind];}

  void parse(const string &file, const double dscale) {
    ifstream in;
    in.open(file.c_str());
    if(!in) plumed_merror("Unable to open DB file: " + file);

    unsigned c_kind = 0;
    unsigned c_atom = 0;
    unsigned nline = 0;

    for(unsigned i=0; i<3; i++) for(unsigned j=0; j<6; j++) {
        for(unsigned k=0; k<20; k++) {
          c_aa[i][j][k]=0.;
          c_aa_prev[i][j][k]=0.;
          c_aa_succ[i][j][k]=0.;
          for(unsigned m=0; m<20; m++) co_sc_[i][j][k][m]=0.;
        }
        for(unsigned k=0; k<16; k++) {co_bb[i][j][k]=0.; }
        for(unsigned k=0; k<8; k++) { co_sphere[i][j][0][k]=0.; co_sphere[i][j][1][k]=0.; }
        for(unsigned k=0; k<3; k++) {
          co_da[i][j][k]=0.;
          for(unsigned l=0; l<5; l++) pars_da[i][j][k][l]=0.;
        }
        for(unsigned k=0; k<5; k++) co_ring[i][j][k]=0.;
        for(unsigned k=0; k<numXtraDists; k++) co_xd[i][j][k]=0.;
      }

    while(!in.eof()) {
      string line;
      getline(in,line);
      ++nline;
      if(line.compare(0,1,"#")==0) continue;
      vector<string> tok;
      vector<string> tmp;
      tok = split(line,' ');
      for(unsigned q=0; q<tok.size(); q++)
        if(tok[q].size()) tmp.push_back(tok[q]);
      tok = tmp;
      if(tok.size()==0) continue;
      if(tok[0]=="PAR") {
        c_kind = kind(tok[2]);
        c_atom = atom_kind(tok[1]);
        continue;
      }
      else if(tok[0]=="WEIGHT") {
        continue;
      }
      else if(tok[0]=="FLATBTM") {
        continue;
      }
      else if (tok[0] == "SCALEHARM") {
        continue;
      }
      else if (tok[0] == "TANHAMPLI") {
        continue;
      }
      else if (tok[0] == "ENDHARMON") {
        continue;
      }
      else if (tok[0] == "MAXRCDEVI") {
        continue;
      }
      else if (tok[0] == "RANDCOIL") {
        continue;
      }
      else if (tok[0] == "CONST") {
        continue;
      }
      else if (tok[0] == "CONSTAA") {
        assign(c_aa[c_kind][c_atom],tok,1);
        continue;
      }
      else if (tok[0] == "CONSTAA-1") {
        assign(c_aa_prev[c_kind][c_atom],tok,1);
        continue;
      }
      else if (tok[0] == "CONSTAA+1") {
        assign(c_aa_succ[c_kind][c_atom],tok,1);
        continue;
      }
      else if (tok[0] == "COBB1") {
        continue;
      }
      else if (tok[0] == "COBB2") {
        //angstrom to nm
        assign(co_bb[c_kind][c_atom],tok,dscale);
        continue;
      }
      else if (tok[0] == "SPHERE1") {
        // angstrom^-3 to nm^-3
        assign(co_sphere[c_kind][c_atom][0],tok,1./(dscale*dscale*dscale));
        continue;
      }
      else if (tok[0] == "SPHERE2") {
        //angstrom to nm
        assign(co_sphere[c_kind][c_atom][1],tok,dscale);
        continue;
      }
      else if (tok[0] == "DIHEDRALS") {
        assign(co_da[c_kind][c_atom],tok,1);
        continue;
      }
      else if (tok[0] == "RINGS") {
        // angstrom^-3 to nm^-3
        assign(co_ring[c_kind][c_atom],tok,1./(dscale*dscale*dscale));
        for(unsigned i=1; i<tok.size(); i++)
          co_ring[c_kind][c_atom][i-1] *= 1000;
        continue;
      }
      else if (tok[0] == "HBONDS") {
        continue;
      }
      else if (tok[0] == "XTRADISTS") {
        //angstrom to nm
        assign(co_xd[c_kind][c_atom],tok,dscale);
        continue;
      }
      else if(tok[0]=="DIHEDPHI") {
        assign(pars_da[c_kind][c_atom][0],tok,1);
        continue;
      }
      else if(tok[0]=="DIHEDPSI") {
        assign(pars_da[c_kind][c_atom][1],tok,1);
        continue;
      }
      else if(tok[0]=="DIHEDCHI1") {
        assign(pars_da[c_kind][c_atom][2],tok,1);
        continue;
      }

      bool ok = false;
      string scIdent1 [] = {"COSCALA1", "COSCARG1", "COSCASN1", "COSCASP1", "COSCCYS1", "COSCGLN1", "COSCGLU1",
                            "COSCGLY1", "COSCHIS1", "COSCILE1", "COSCLEU1", "COSCLYS1", "COSCMET1", "COSCPHE1",
                            "COSCPRO1", "COSCSER1", "COSCTHR1", "COSCTRP1", "COSCTYR1", "COSCVAL1"
                           };

      for(unsigned scC = 0; scC < 20; scC++) {
        if(tok[0]==scIdent1[scC]) {
          ok = true;
          break;
        }
      }
      if(ok) continue;

      string scIdent2 [] = {"COSCALA2", "COSCARG2", "COSCASN2", "COSCASP2", "COSCCYS2", "COSCGLN2", "COSCGLU2",
                            "COSCGLY2", "COSCHIS2", "COSCILE2", "COSCLEU2", "COSCLYS2", "COSCMET2", "COSCPHE2",
                            "COSCPRO2", "COSCSER2", "COSCTHR2", "COSCTRP2", "COSCTYR2", "COSCVAL2"
                           };

      for(unsigned scC = 0; scC < 20; scC++) {
        if(tok[0]==scIdent2[scC]) {
          //angstrom to nm
          assign(co_sc_[c_kind][c_atom][scC],tok,dscale);
          ok = true; break;
        }
      }
      if(ok) continue;

      if(tok.size()) {
        string str_err = "DB WARNING: unrecognized token: " + tok[0];
        plumed_merror(str_err);
      }
    }
    in.close();
  }

private:

  vector<string> &split(const string &s, char delim, vector<string> &elems) {
    stringstream ss(s);
    string item;
    while (getline(ss, item, delim)) {
      elems.push_back(item);
    }
    return elems;
  }

  vector<string> split(const string &s, char delim) {
    vector<string> elems;
    split(s, delim, elems);
    return elems;
  }

  void assign(double * f, const vector<string> & v, const double scale) {
    for(unsigned i=1; i<v.size(); i++) {
      f[i-1] = scale*(atof(v[i].c_str()));
      if(fabs(f[i-1])<0.000001) f[i-1]=0.;
    }
  }
};

class CS2Backbone : public MetainferenceBase {
  struct ChemicalShift {
    double exp_cs;              // a reference chemical shifts
    Value *comp;                // a pointer to the component
    unsigned res_kind;          // residue type (STD/GLY/PRO)
    unsigned atm_kind;          // nuclues (HA/CA/CB/CO/NH/HN)
    unsigned res_type_prev;     // previuos residue (ALA/VAL/..)
    unsigned res_type_curr;     // current residue (ALA/VAL/..)
    unsigned res_type_next;     // next residue (ALA/VAL/..)
    string res_name;            // residue name
    string nucleus;             // chemical shift
    bool has_chi1;              // does we have a chi1
    unsigned csatoms;           // fixed number of atoms used
    unsigned totcsatoms;        // number of atoms used
    unsigned res_num;           // residue number
    unsigned chain;             // chain number
    unsigned ipos;              // index of the atom for which we are calculating the chemical shifts
    vector<unsigned> bb;        // atoms for the previous, current and next backbone
    vector<unsigned> side_chain;// atoms for the current sidechain
    vector<int> xd1;            // additional couple of atoms
    vector<int> xd2;            // additional couple of atoms
    vector<unsigned> box_nb;    // non-bonded atoms

    ChemicalShift():
      exp_cs(0.),
      comp(NULL),
      res_kind(0),
      atm_kind(0),
      res_type_prev(0),
      res_type_curr(0),
      res_type_next(0),
      res_name(""),
      nucleus(""),
      has_chi1(true),
      csatoms(0),
      totcsatoms(0),
      res_num(0),
      chain(0),
      ipos(0)
    {
      xd1.reserve(26);
      xd2.reserve(26);
      box_nb.reserve(150);
    }
  };

  struct RingInfo {
    enum {R_PHE, R_TYR, R_TRP1, R_TRP2, R_HIS};
    unsigned rtype;    // one out of five different types
    unsigned atom[6];  // up to six member per ring
    unsigned numAtoms; // number of ring members (5 or 6)
    Vector position;   // center of ring coordinates
    Vector normVect;   // ring plane normal vector
    Vector g[6];       // vector of the vectors used for normVect
    double lengthN2;   // square of length of normVect
    double lengthNV;   // length of normVect
    RingInfo():
      rtype(0),
      numAtoms(0),
      lengthN2(NAN),
      lengthNV(NAN)
    {
      for(unsigned i=0; i<6; i++) atom[i]=0;
    }
  };

  enum aa_t {ALA, ARG, ASN, ASP, CYS, GLN, GLU, GLY, HIS, ILE, LEU, LYS, MET, PHE, PRO, SER, THR, TRP, TYR, VAL, UNK};
  enum sequence_t {Np, CAp, HAp, Cp, Op, Nc, Hc, CAc, HAc, Cc, Oc, Nn, Hn, CAn, HAn, Cn, CBc, CGc};

  CS2BackboneDB    db;
  vector<ChemicalShift> chemicalshifts;

  vector<RingInfo> ringInfo;
  vector<unsigned> type;
  vector<unsigned> res_num;
  unsigned         max_cs_atoms;
  unsigned         box_nupdate;
  unsigned         box_count;
  bool             camshift;
  bool             pbc;
  bool             serial;

  void init_cs(const string &file, const string &k, const PDB &pdb);
  void update_neighb();
  void compute_ring_parameters();
  void init_types(const PDB &pdb);
  void init_rings(const PDB &pdb);
  aa_t frag2enum(const string &aa);
  vector<string> side_chain_atoms(const string &s);
  bool isSP2(const string & resType, const string & atomName);
  bool is_chi1_cx(const string & frg, const string & atm);
  void xdist_name_map(string & name);

public:

  explicit CS2Backbone(const ActionOptions&);
  static void registerKeywords( Keywords& keys );
  void calculate();
  void update();
};

PLUMED_REGISTER_ACTION(CS2Backbone,"CS2BACKBONE")

void CS2Backbone::registerKeywords( Keywords& keys ) {
  componentsAreNotOptional(keys);
  useCustomisableComponents(keys);
  MetainferenceBase::registerKeywords( keys );
  keys.addFlag("NOPBC",false,"ignore the periodic boundary conditions when calculating distances");
  keys.addFlag("SERIAL",false,"Perform the calculation in serial - for debug purpose");
  keys.add("atoms","ATOMS","The atoms to be included in the calculation, e.g. the whole protein.");
  keys.add("compulsory","DATADIR","data/","The folder with the experimental chemical shifts.");
  keys.add("compulsory","TEMPLATE","template.pdb","A PDB file of the protein system to initialize ALMOST.");
  keys.add("compulsory","NEIGH_FREQ","20","Period in step for neighbor list update.");
  keys.addFlag("CAMSHIFT",false,"Set to TRUE if you to calculate a single CamShift score.");
  keys.addFlag("NOEXP",false,"Set to TRUE if you don't want to have fixed components with the experimental values.");
  keys.addOutputComponent("ha","default","the calculated Ha hydrogen chemical shifts");
  keys.addOutputComponent("hn","default","the calculated H hydrogen chemical shifts");
  keys.addOutputComponent("nh","default","the calculated N nitrogen chemical shifts");
  keys.addOutputComponent("ca","default","the calculated Ca carbon chemical shifts");
  keys.addOutputComponent("cb","default","the calculated Cb carbon chemical shifts");
  keys.addOutputComponent("co","default","the calculated C' carbon chemical shifts");
  keys.addOutputComponent("expha","default","the experimental Ha hydrogen chemical shifts");
  keys.addOutputComponent("exphn","default","the experimental H hydrogen chemical shifts");
  keys.addOutputComponent("expnh","default","the experimental N nitrogen chemical shifts");
  keys.addOutputComponent("expca","default","the experimental Ca carbon chemical shifts");
  keys.addOutputComponent("expcb","default","the experimental Cb carbon chemical shifts");
  keys.addOutputComponent("expco","default","the experimental C' carbon chemical shifts");
}

CS2Backbone::CS2Backbone(const ActionOptions&ao):
  PLUMED_METAINF_INIT(ao),
  max_cs_atoms(0),
  camshift(false),
  pbc(true),
  serial(false)
{
  vector<AtomNumber> used_atoms;
  parseAtomList("ATOMS",used_atoms);

  parseFlag("CAMSHIFT",camshift);
  if(camshift&&getDoScore()) plumed_merror("It is not possible to use CAMSHIFT and DOSCORE at the same time");

  bool nopbc=!pbc;
  parseFlag("NOPBC",nopbc);
  pbc=!nopbc;

  parseFlag("SERIAL",serial);

  bool noexp=false;
  parseFlag("NOEXP",noexp);

  string stringa_data;
  parse("DATADIR",stringa_data);

  string stringa_template;
  parse("TEMPLATE",stringa_template);

  box_count=0;
  box_nupdate=20;
  parse("NEIGH_FREQ", box_nupdate);

  string stringadb  = stringa_data + string("/camshift.db");
  string stringapdb = stringa_data + string("/") + stringa_template;

  /* Lenght conversion (parameters are tuned for angstrom) */
  double scale=1.;
  if(!plumed.getAtoms().usingNaturalUnits()) {
    scale = 10.*atoms.getUnits().getLength();
  }

  log.printf("  Initialization of the predictor ...\n");
  db.parse(stringadb,scale);

  PDB pdb;
  if( !pdb.read(stringapdb,plumed.getAtoms().usingNaturalUnits(),1./scale) ) plumed_merror("missing input file " + stringapdb);

  // first of all we build the list of chemical shifts we want to predict
  log.printf("  Reading experimental data ...\n"); log.flush();
  stringadb = stringa_data + string("/CAshifts.dat");
  log.printf("  Initializing CA shifts %s\n", stringadb.c_str());
  init_cs(stringadb, "CA", pdb);
  stringadb = stringa_data + string("/CBshifts.dat");
  log.printf("  Initializing CB shifts %s\n", stringadb.c_str());
  init_cs(stringadb, "CB", pdb);
  stringadb = stringa_data + string("/Cshifts.dat");
  log.printf("  Initializing C' shifts %s\n", stringadb.c_str());
  init_cs(stringadb, "C", pdb);
  stringadb = stringa_data + string("/HAshifts.dat");
  log.printf("  Initializing HA shifts %s\n", stringadb.c_str());
  init_cs(stringadb, "HA", pdb);
  stringadb = stringa_data + string("/Hshifts.dat");
  log.printf("  Initializing H shifts %s\n", stringadb.c_str());
  init_cs(stringadb, "H", pdb);
  stringadb = stringa_data + string("/Nshifts.dat");
  log.printf("  Initializing N shifts %s\n", stringadb.c_str());
  init_cs(stringadb, "N", pdb);

  if(chemicalshifts.size()==0) plumed_merror("There are no chemical shifts to calculate, there must be at least a not empty file (CA|CB|C|HA|H|N|shifts.dat)");

  init_types(pdb);
  init_rings(pdb);

  log<<"  Bibliography "
     <<plumed.cite("Kohlhoff K, Robustelli P, Cavalli A, Salvatella A, Vendruscolo M, J. Am. Chem. Soc. 131, 13894 (2009)");
  if(camshift) log<<plumed.cite("Granata D, Camilloni C, Vendruscolo M, Laio A, Proc. Natl. Acad. Sci. USA 110, 6817 (2013)");
  else log<<plumed.cite("Camilloni C, Robustelli P, De Simone A, Cavalli A, Vendruscolo M, J. Am. Chem. Soc. 134, 3968 (2012)");
  log<<plumed.cite("Bonomi M, Camilloni C, Bioinformatics, 33, 3999 (2017)");
  log<<"\n";

  if(camshift) {
    noexp = true;
    addValueWithDerivatives();
    setNotPeriodic();
  } else {
    for(unsigned cs=0; cs<chemicalshifts.size(); cs++) {
      std::string num; Tools::convert(chemicalshifts[cs].res_num,num);
      std::string chain_num; Tools::convert(chemicalshifts[cs].chain,chain_num);
      if(getDoScore()) {
        addComponent(chemicalshifts[cs].nucleus+chain_num+"_"+num);
        componentIsNotPeriodic(chemicalshifts[cs].nucleus+chain_num+"_"+num);
        chemicalshifts[cs].comp = getPntrToComponent(chemicalshifts[cs].nucleus+chain_num+"_"+num);
        setParameter(chemicalshifts[cs].exp_cs);
      } else {
        addComponentWithDerivatives(chemicalshifts[cs].nucleus+chain_num+"_"+num);
        componentIsNotPeriodic(chemicalshifts[cs].nucleus+chain_num+"_"+num);
        chemicalshifts[cs].comp = getPntrToComponent(chemicalshifts[cs].nucleus+chain_num+"_"+num);
      }
    }
    if(getDoScore()) Initialise(chemicalshifts.size());
  }

  if(!noexp) {
    for(unsigned cs=0; cs<chemicalshifts.size(); cs++) {
      std::string num; Tools::convert(chemicalshifts[cs].res_num,num);
      std::string chain_num; Tools::convert(chemicalshifts[cs].chain,chain_num);
      addComponent("exp"+chemicalshifts[cs].nucleus+chain_num+"_"+num);
      componentIsNotPeriodic("exp"+chemicalshifts[cs].nucleus+chain_num+"_"+num);
      Value* comp=getPntrToComponent("exp"+chemicalshifts[cs].nucleus+chain_num+"_"+num);
      comp->set(chemicalshifts[cs].exp_cs);
    }
  }

  requestAtoms(used_atoms);
  setDerivatives();
  checkRead();
}

void CS2Backbone::init_cs(const string &file, const string &nucl, const PDB &pdb) {
  // number of chains
  vector<string> chains;
  pdb.getChainNames( chains );
  unsigned ichain=0;

  ifstream in;
  in.open(file.c_str());
  if(!in) return;
  istream_iterator<string> iter(in), end;
  unsigned begin=0;

  while(iter!=end) {
    string tok = *iter;
    ++iter;
    if(tok[0]=='#') {
      ++iter;
      if(begin==1) {
        begin=0;
        ichain++;
      } else begin=1;
      continue;
    }
    int ro = atoi(tok.c_str());
    if(ro<0) plumed_merror("Residue numbers should be positive\n");
    unsigned resnum = static_cast<unsigned> (ro);
    tok = *iter;
    ++iter;
    double cs = atof(tok.c_str());
    if(cs==0) continue;

    unsigned fres, lres;
    string errmsg;
    pdb.getResidueRange(chains[ichain], fres, lres, errmsg);
    if(resnum==fres||resnum==lres) plumed_merror("First and Last residue of each chain should be annotated as # in " + file + " Remember that residue numbers should match");

    // check in the PDB for the chain/residue/atom and enable the chemical shift
    string RES = pdb.getResidueName(resnum, chains[ichain]);
    if(RES=="HIE"||RES=="HIP"||RES=="HIS"||RES=="HSP"||RES=="HSE"||RES=="CYS"||RES=="GLH"||RES=="ASH"||RES=="UNK") continue;
    if(RES=="GLN"&&nucl=="CB") continue;
    if(RES=="ILE"&&nucl=="CB") continue;
    if(RES=="PRO"&&nucl=="N") continue;
    if(RES=="PRO"&&nucl=="H") continue;
    if(RES=="PRO"&&nucl=="CB") continue;
    if(RES=="GLY"&&nucl=="HA") continue;
    if(RES=="GLY"&&nucl=="CB") continue;

    ChemicalShift tmp_cs;

    tmp_cs.exp_cs = cs;
    if(nucl=="CA")      tmp_cs.nucleus = "ca_";
    else if(nucl=="CB") tmp_cs.nucleus = "cb_";
    else if(nucl=="C")  tmp_cs.nucleus = "co_";
    else if(nucl=="HA") tmp_cs.nucleus = "ha_";
    else if(nucl=="H")  tmp_cs.nucleus = "hn_";
    else if(nucl=="N")  tmp_cs.nucleus = "nh_";
    tmp_cs.chain = ichain;
    tmp_cs.res_num = resnum;
    tmp_cs.res_type_curr = frag2enum(RES);
    tmp_cs.res_type_prev = frag2enum(pdb.getResidueName(resnum-1, chains[ichain]));
    tmp_cs.res_type_next = frag2enum(pdb.getResidueName(resnum+1, chains[ichain]));
    tmp_cs.res_name = RES;
    tmp_cs.res_kind = db.kind(RES);
    tmp_cs.atm_kind = db.atom_kind(nucl);
    if(RES!="ALA"&&RES!="GLY") {tmp_cs.bb.resize(18); tmp_cs.has_chi1=true;}
    else {tmp_cs.bb.resize(16); tmp_cs.has_chi1=false;}

    vector<AtomNumber> res_atoms = pdb.getAtomsInResidue(resnum, chains[ichain]);
    // find the position of the nucleus and of the other backbone atoms as well as for phi/psi/chi
    for(unsigned a=0; a<res_atoms.size(); a++) {
      string AN = pdb.getAtomName(res_atoms[a]);
      if(nucl=="HA"&&(AN=="HA"||AN=="HA1"||AN=="HA3")) tmp_cs.ipos = res_atoms[a].index();
      else if(nucl=="H"&&(AN=="H"||AN=="HN"))          tmp_cs.ipos = res_atoms[a].index();
      else if(nucl=="N"&&AN=="N")                      tmp_cs.ipos = res_atoms[a].index();
      else if(nucl=="CA"&&AN=="CA")                    tmp_cs.ipos = res_atoms[a].index();
      else if(nucl=="CB"&&AN=="CB")                    tmp_cs.ipos = res_atoms[a].index();
      else if(nucl=="C"&&AN=="C" )                     tmp_cs.ipos = res_atoms[a].index();
    }

    vector<AtomNumber> prev_res_atoms = pdb.getAtomsInResidue(resnum-1, chains[ichain]);
    // find the position of the previous residues backbone atoms
    for(unsigned a=0; a<prev_res_atoms.size(); a++) {
      string AN = pdb.getAtomName(prev_res_atoms[a]);
      if(AN=="N")                             { tmp_cs.bb[Np]  = prev_res_atoms[a].index(); }
      else if(AN=="CA")                       { tmp_cs.bb[CAp] = prev_res_atoms[a].index(); }
      else if(AN=="HA"||AN=="HA1"||AN=="HA3") { tmp_cs.bb[HAp] = prev_res_atoms[a].index(); }
      else if(AN=="C" )                       { tmp_cs.bb[Cp]  = prev_res_atoms[a].index(); }
      else if(AN=="O" )                       { tmp_cs.bb[Op]  = prev_res_atoms[a].index(); }
    }

    for(unsigned a=0; a<res_atoms.size(); a++) {
      string AN = pdb.getAtomName(res_atoms[a]);
      if(AN=="N")                                         { tmp_cs.bb[Nc]  = res_atoms[a].index(); }
      else if(AN=="H" ||AN=="HN"||(AN=="CD"&&RES=="PRO")) { tmp_cs.bb[Hc]  = res_atoms[a].index(); }
      else if(AN=="CA")                                   { tmp_cs.bb[CAc] = res_atoms[a].index(); }
      else if(AN=="HA"||AN=="HA1"||AN=="HA3")             { tmp_cs.bb[HAc] = res_atoms[a].index(); }
      else if(AN=="C" )                                   { tmp_cs.bb[Cc]  = res_atoms[a].index(); }
      else if(AN=="O" )                                   { tmp_cs.bb[Oc]  = res_atoms[a].index(); }

      if(RES!="ALA"&&RES!="GLY") {
        if(AN=="CB") tmp_cs.bb[CBc] = res_atoms[a].index();
        if(is_chi1_cx(RES,AN)) tmp_cs.bb[CGc] = res_atoms[a].index();
      }
    }

    vector<AtomNumber> next_res_atoms = pdb.getAtomsInResidue(resnum+1, chains[ichain]);
    string NRES = pdb.getResidueName(resnum+1, chains[ichain]);
    // find the position of the previous residues backbone atoms
    for(unsigned a=0; a<next_res_atoms.size(); a++) {
      string AN = pdb.getAtomName(next_res_atoms[a]);
      if(AN=="N")                                          { tmp_cs.bb[Nn]  = next_res_atoms[a].index(); }
      else if(AN=="H" ||AN=="HN"||(AN=="CD"&&NRES=="PRO")) { tmp_cs.bb[Hn]  = next_res_atoms[a].index(); }
      else if(AN=="CA")                                    { tmp_cs.bb[CAn] = next_res_atoms[a].index(); }
      else if(AN=="HA"||AN=="HA1"||AN=="HA3")              { tmp_cs.bb[HAn] = next_res_atoms[a].index(); }
      else if(AN=="C" )                                    { tmp_cs.bb[Cn]  = next_res_atoms[a].index(); }
    }

    // set sidechain atoms
    vector<string> sc_atm = side_chain_atoms(RES);

    for(unsigned sc=0; sc<sc_atm.size(); sc++) {
      for(unsigned aa=0; aa<res_atoms.size(); aa++) {
        if(pdb.getAtomName(res_atoms[aa])==sc_atm[sc]) {
          tmp_cs.side_chain.push_back(res_atoms[aa].index());
        }
      }
    }

    // find atoms for extra distances
    const string atomsP1[] =  {"H", "H", "H", "C", "C", "C", "O", "O", "O", "N", "N", "N", "O", "O", "O", "N", "N", "N", "CG", "CG", "CG", "CG", "CG", "CG", "CG", "CA"};
    const int resOffsetP1[] = { 0,   0,   0,  -1,  -1,  -1,   0,   0,   0,   1,   1,   1,   -1,  -1,  -1,  0,   0,   0,   0,    0,    0,    0,    0,    -1,   1,    -1};

    const string atomsP2[] =  {"HA", "C", "CB", "HA", "C", "CB", "HA", "N", "CB", "HA", "N", "CB", "HA", "N", "CB", "HA", "N", "CB", "HA", "N", "C", "C", "N", "CA", "CA", "CA"};
    const int resOffsetP2[] = { 0,    0,   0,    0,    0,   0,    0,    0,   0,    0,    0,   0,    -1,  -1,   -1,   -1,  -1,   -1,   0,    0,   0,   -1,  1,   0,    0,    1};

    for(unsigned q=0; q<db.get_numXtraDists()-1; q++) {
      vector<AtomNumber> at1;
      if(resOffsetP1[q]== 0) at1 = res_atoms;
      if(resOffsetP1[q]==-1) at1 = prev_res_atoms;
      if(resOffsetP1[q]==+1) at1 = next_res_atoms;

      vector<AtomNumber> at2;
      if(resOffsetP2[q]== 0) at2 = res_atoms;
      if(resOffsetP2[q]==-1) at2 = prev_res_atoms;
      if(resOffsetP2[q]==+1) at2 = next_res_atoms;

      int tmp1 = -1;
      for(unsigned a=0; a<at1.size(); a++) {
        string name = pdb.getAtomName(at1[a]);
        xdist_name_map(name);

        if(name==atomsP1[q]) {
          tmp1 = at1[a].index();
          break;
        }
      }

      int tmp2 = -1;
      for(unsigned a=0; a<at2.size(); a++) {
        string name = pdb.getAtomName(at2[a]);
        xdist_name_map(name);

        if(name==atomsP2[q]) {
          tmp2 = at2[a].index();
          break;
        }
      }

      tmp_cs.xd1.push_back(tmp1);
      tmp_cs.xd2.push_back(tmp2);
    }

    // ready to add a new chemical shifts
    tmp_cs.csatoms = 1 + 16 + tmp_cs.side_chain.size() + 2*tmp_cs.xd1.size();
    if(tmp_cs.res_name!="ALA"&&tmp_cs.res_name!="GLY") tmp_cs.csatoms += 2;
    chemicalshifts.push_back(tmp_cs);
  }

  in.close();
}

// this assigns an atom-type to each atom of the pdb
void CS2Backbone::init_types(const PDB &pdb) {
  enum atom_t {D_C, D_H, D_N, D_O, D_S, D_C2, D_N2, D_O2};
  vector<AtomNumber> aa = pdb.getAtomNumbers();
  for(unsigned i=0; i<aa.size(); i++) {
    unsigned frag = pdb.getResidueNumber(aa[i]);
    string fragName = pdb.getResidueName(aa[i]);
    string atom_name = pdb.getAtomName(aa[i]);
    char atom_type = atom_name[0];
    if(isdigit(atom_name[0])) atom_type = atom_name[1];
    res_num.push_back(frag);
    unsigned t = 0;
    if (!isSP2(fragName, atom_name)) {
      if (atom_type == 'C') t = D_C;
      else if (atom_type == 'O') t = D_O;
      else if (atom_type == 'H') t = D_H;
      else if (atom_type == 'N') t = D_N;
      else if (atom_type == 'S') t = D_S;
      else plumed_merror("Unknown atom type: " + atom_name);
    } else {
      if (atom_type == 'C') t = D_C2;
      else if (atom_type == 'O') t = D_O2;
      else if (atom_type == 'N') t = D_N2;
      else plumed_merror("Unknown atom type: " + atom_name);
    }
    type.push_back(t);
  }
}

void CS2Backbone::init_rings(const PDB &pdb)
{
  const string pheTyr_n[] = {"CG","CD1","CE1","CZ","CE2","CD2"};
  const string trp1_n[]   = {"CD2","CE2","CZ2","CH2","CZ3","CE3"};
  const string trp2_n[]   = {"CG","CD1","NE1","CE2","CD2"};
  const string his_n[]    = {"CG","ND1","CD2","CE1","NE2"};

  // number of chains
  vector<string> chains;
  pdb.getChainNames( chains );
  unsigned total_rings_atoms = 0;

  // cycle over chains
  for(unsigned i=0; i<chains.size(); i++) {
    unsigned start, end;
    string errmsg;
    pdb.getResidueRange( chains[i], start, end, errmsg );
    // cycle over residues
    for(unsigned res=start; res<end; res++) {
      string frg = pdb.getResidueName(res, chains[i]);
      if(!((frg=="PHE")||(frg=="TYR")||(frg=="TRP")||
           (frg=="HIS")||(frg=="HIP")||(frg=="HID")||
           (frg=="HIE")||(frg=="HSD")||(frg=="HSE")||
           (frg=="HSP"))) continue;

      vector<AtomNumber> frg_atoms = pdb.getAtomsInResidue(res,chains[i]);

      if(frg=="PHE"||frg=="TYR") {
        RingInfo ri;
        for(unsigned a=0; a<frg_atoms.size(); a++) {
          unsigned atm = frg_atoms[a].index();
          for(unsigned aa=0; aa<6; aa++) {
            if(pdb.getAtomName(frg_atoms[a])==pheTyr_n[aa]) {
              ri.atom[aa] = atm;
              break;
            }
          }
        }
        ri.numAtoms = 6;
        total_rings_atoms += 6;
        if(frg=="PHE") ri.rtype = RingInfo::R_PHE;
        if(frg=="TYR") ri.rtype = RingInfo::R_TYR;
        ringInfo.push_back(ri);

      } else if(frg=="TRP") {
        //First ring
        RingInfo ri;
        for(unsigned a=0; a<frg_atoms.size(); a++) {
          unsigned atm = frg_atoms[a].index();
          for(unsigned aa=0; aa<6; aa++) {
            if(pdb.getAtomName(frg_atoms[a])==trp1_n[aa]) {
              ri.atom[aa] = atm;
              break;
            }
          }
        }
        ri.numAtoms = 6;
        total_rings_atoms += 6;
        ri.rtype = RingInfo::R_TRP1;
        ringInfo.push_back(ri);
        //Second Ring
        RingInfo ri2;
        for(unsigned a=0; a<frg_atoms.size(); a++) {
          unsigned atm = frg_atoms[a].index();
          for(unsigned aa=0; aa<5; aa++) {
            if(pdb.getAtomName(frg_atoms[a])==trp2_n[aa]) {
              ri2.atom[aa] = atm;
              break;
            }
          }
        }
        ri2.numAtoms = 5;
        total_rings_atoms += 3;
        ri2.rtype = RingInfo::R_TRP2;
        ringInfo.push_back(ri2);

      } else if((frg=="HIS")||(frg=="HIP")||(frg=="HID")||
                (frg=="HIE")||(frg=="HSD")||(frg=="HSE")||
                (frg=="HSP")) {//HIS case
        RingInfo ri;
        for(unsigned a=0; a<frg_atoms.size(); a++) {
          unsigned atm = frg_atoms[a].index();
          for(unsigned aa=0; aa<5; aa++) {
            if(pdb.getAtomName(frg_atoms[a])==his_n[aa]) {
              ri.atom[aa] = atm;
              break;
            }
          }
        }
        ri.numAtoms = 5;
        total_rings_atoms += 3;
        ri.rtype = RingInfo::R_HIS;
        ringInfo.push_back(ri);
      } else {
        plumed_merror("Unknown Ring Fragment: " + frg);
      }
    }
  }

  for(unsigned cs=0; cs<chemicalshifts.size(); cs++) chemicalshifts[cs].csatoms += total_rings_atoms;
}

void CS2Backbone::calculate()
{
  if(pbc) makeWhole();
  if(getExchangeStep()) box_count=0;
  if(box_count==0) update_neighb();
  compute_ring_parameters();

  vector<double> camshift_sigma2(6);
  camshift_sigma2[0] = 0.08; // HA
  camshift_sigma2[1] = 0.30; // HN
  camshift_sigma2[2] = 9.00; // NH
  camshift_sigma2[3] = 1.30; // CA
  camshift_sigma2[4] = 1.56; // CB
  camshift_sigma2[5] = 1.70; // CO

  vector<Vector>   cs_derivs;
  vector<Vector>   aa_derivs;
  vector<unsigned> cs_atoms;
  vector<double>   all_shifts;

  cs_derivs.resize(chemicalshifts.size()*max_cs_atoms,Vector(0,0,0));
  cs_atoms.resize(chemicalshifts.size()*max_cs_atoms,0);
  all_shifts.resize(chemicalshifts.size(),0);
  if(camshift||getDoScore()) aa_derivs.resize(getNumberOfAtoms(),Vector(0,0,0));

  unsigned stride = comm.Get_size();
  unsigned rank   = comm.Get_rank();
  if(serial) {
    stride = 1;
    rank   = 0;
  }

  unsigned nt=OpenMP::getNumThreads();
  if(nt*stride*2>chemicalshifts.size()) nt=1;

  // a single loop over all chemical shifts
  #pragma omp parallel num_threads(nt)
  {
    #pragma omp for schedule(dynamic)
    for(unsigned cs=rank; cs<chemicalshifts.size(); cs+=stride) {
      const unsigned kdx=cs*max_cs_atoms;
      const ChemicalShift *myfrag = &chemicalshifts[cs];
      const unsigned aa_kind = myfrag->res_kind;
      const unsigned at_kind = myfrag->atm_kind;

      double shift = db.CONSTAAPREV(aa_kind,at_kind)[myfrag->res_type_prev] +
                     db.CONSTAACURR(aa_kind,at_kind)[myfrag->res_type_curr] +
                     db.CONSTAANEXT(aa_kind,at_kind)[myfrag->res_type_next];

      const unsigned ipos = myfrag->ipos;
      cs_atoms[kdx+0] = ipos;
      unsigned atom_counter = 1;

      //BACKBONE (PREV CURR NEXT)
      const double * CONST_BB2 = db.CONST_BB2(aa_kind,at_kind);
      const unsigned bbsize = 16;
      for(unsigned q=0; q<bbsize; q++) {
        const double cb2q = CONST_BB2[q];
        if(cb2q==0.) continue;
        const unsigned jpos = myfrag->bb[q];
        if(ipos==jpos) continue;
        const Vector distance = delta(getPosition(jpos),getPosition(ipos));
        const double d = distance.modulo();
        const double fact = cb2q/d;

        shift += cb2q*d;
        const Vector der = fact*distance;

        cs_derivs[kdx+0] += der;
        cs_derivs[kdx+q+atom_counter] = -der;
        cs_atoms[kdx+q+atom_counter] = jpos;
      }

      atom_counter += bbsize;

      //DIHEDRAL ANGLES
      const double *CO_DA = db.CO_DA(aa_kind,at_kind);
      //Phi
      {
        const Vector d0 = delta(getPosition(myfrag->bb[Nc]), getPosition(myfrag->bb[Cp]));
        const Vector d1 = delta(getPosition(myfrag->bb[CAc]), getPosition(myfrag->bb[Nc]));
        const Vector d2 = delta(getPosition(myfrag->bb[Cc]), getPosition(myfrag->bb[CAc]));
        Torsion t;
        Vector dd0, dd1, dd2;
        const double t_phi = t.compute(d0,d1,d2,dd0,dd1,dd2);
        const double *PARS_DA = db.PARS_DA(aa_kind,at_kind,0);
        const double val1 = 3.*t_phi+PARS_DA[3];
        const double val2 = t_phi+PARS_DA[4];
        shift += CO_DA[0]*(PARS_DA[0]*cos(val1)+PARS_DA[1]*cos(val2)+PARS_DA[2]);
        const double fact = -CO_DA[0]*(+3.*PARS_DA[0]*sin(val1)+PARS_DA[1]*sin(val2));

        cs_derivs[kdx+Cp+1] += fact*dd0;
        cs_derivs[kdx+Nc+1] += fact*(dd1-dd0);
        cs_derivs[kdx+CAc+1]+= fact*(dd2-dd1);
        cs_derivs[kdx+Cc+1] += -fact*dd2;
        cs_atoms[kdx+Cp+1] = myfrag->bb[Cp];
        cs_atoms[kdx+Nc+1] = myfrag->bb[Nc];
        cs_atoms[kdx+CAc+1]= myfrag->bb[CAc];
        cs_atoms[kdx+Cc+1] = myfrag->bb[Cc];
      }

      //Psi
      {
        const Vector d0 = delta(getPosition(myfrag->bb[CAc]), getPosition(myfrag->bb[Nc]));
        const Vector d1 = delta(getPosition(myfrag->bb[Cc]), getPosition(myfrag->bb[CAc]));
        const Vector d2 = delta(getPosition(myfrag->bb[Nn]), getPosition(myfrag->bb[Cc]));
        Torsion t;
        Vector dd0, dd1, dd2;
        const double t_psi = t.compute(d0,d1,d2,dd0,dd1,dd2);
        const double *PARS_DA = db.PARS_DA(aa_kind,at_kind,1);
        const double val1 = 3.*t_psi+PARS_DA[3];
        const double val2 = t_psi+PARS_DA[4];
        shift += CO_DA[1]*(PARS_DA[0]*cos(val1)+PARS_DA[1]*cos(val2)+PARS_DA[2]);
        const double fact = -CO_DA[1]*(+3.*PARS_DA[0]*sin(val1)+PARS_DA[1]*sin(val2));

        cs_derivs[kdx+Nc+1] += fact*dd0;
        cs_derivs[kdx+CAc+1] += fact*(dd1-dd0);
        cs_derivs[kdx+Cc+1] += fact*(dd2-dd1);
        cs_derivs[kdx+Nn+1] += -fact*dd2;
        cs_atoms[kdx+Nc+1] = myfrag->bb[Nc];
        cs_atoms[kdx+CAc+1]= myfrag->bb[CAc];
        cs_atoms[kdx+Cc+1] = myfrag->bb[Cc];
        cs_atoms[kdx+Nn+1] = myfrag->bb[Nn];
      }

      //Chi
      if(myfrag->has_chi1) {
        const Vector d0 = delta(getPosition(myfrag->bb[CAc]), getPosition(myfrag->bb[Nc]));
        const Vector d1 = delta(getPosition(myfrag->bb[CBc]), getPosition(myfrag->bb[CAc]));
        const Vector d2 = delta(getPosition(myfrag->bb[CGc]), getPosition(myfrag->bb[CBc]));
        Torsion t;
        Vector dd0, dd1, dd2;
        const double t_chi1 = t.compute(d0,d1,d2,dd0,dd1,dd2);
        const double *PARS_DA = db.PARS_DA(aa_kind,at_kind,2);
        const double val1 = 3.*t_chi1+PARS_DA[3];
        const double val2 = t_chi1+PARS_DA[4];
        shift += CO_DA[2]*(PARS_DA[0]*cos(val1)+PARS_DA[1]*cos(val2)+PARS_DA[2]);
        const double fact = -CO_DA[2]*(+3.*PARS_DA[0]*sin(val1)+PARS_DA[1]*sin(val2));

        cs_derivs[kdx+Nc+1] += fact*dd0;
        cs_derivs[kdx+CAc+1] += fact*(dd1-dd0);
        cs_derivs[kdx+CBc+1] += fact*(dd2-dd1);
        cs_derivs[kdx+CGc+1] += -fact*dd2;
        cs_atoms[kdx+Nc+1]  = myfrag->bb[Nc];
        cs_atoms[kdx+CAc+1] = myfrag->bb[CAc];
        cs_atoms[kdx+CBc+1] = myfrag->bb[CBc];
        cs_atoms[kdx+CGc+1] = myfrag->bb[CGc];

        atom_counter += 2;
      }
      //END OF DIHE

      //SIDE CHAIN
      const double * CONST_SC2 = db.CONST_SC2(aa_kind,at_kind,myfrag->res_type_curr);
      const unsigned sidsize = myfrag->side_chain.size();
      for(unsigned q=0; q<sidsize; q++) {
        const double cs2q = CONST_SC2[q];
        if(cs2q==0.) continue;
        const unsigned jpos = myfrag->side_chain[q];
        if(ipos==jpos) continue;
        const Vector distance = delta(getPosition(jpos),getPosition(ipos));
        const double d = distance.modulo();
        const double fact = cs2q/d;

        shift += cs2q*d;
        const Vector der = fact*distance;
        cs_derivs[kdx+0] += der;
        cs_derivs[kdx+q+atom_counter] = -der;
        cs_atoms[kdx+q+atom_counter] = jpos;
      }

      atom_counter += sidsize;

      //EXTRA DIST
      const double * CONST_XD  = db.CONST_XD(aa_kind,at_kind);
      const unsigned xdsize=myfrag->xd1.size();
      for(unsigned q=0; q<xdsize; q++) {
        const double cxdq = CONST_XD[q];
        if(cxdq==0.) continue;
        if(myfrag->xd1[q]==-1||myfrag->xd2[q]==-1) continue;
        const Vector distance = delta(getPosition(myfrag->xd1[q]),getPosition(myfrag->xd2[q]));
        const double d = distance.modulo();
        const double fact = cxdq/d;

        shift += cxdq*d;
        const Vector der = fact*distance;
        cs_derivs[kdx+2*q+atom_counter  ] = der;
        cs_derivs[kdx+2*q+atom_counter+1] = -der;
        cs_atoms[kdx+2*q+atom_counter] = myfrag->xd2[q];
        cs_atoms[kdx+2*q+atom_counter+1] = myfrag->xd1[q];
      }

      atom_counter += 2*xdsize;

      //RINGS
      const double *rc = db.CO_RING(aa_kind,at_kind);
      const unsigned rsize = ringInfo.size();
      // cycle over the list of rings
      for(unsigned q=0; q<rsize; q++) {
        // compute angle from ring middle point to current atom position
        // get distance vector from query atom to ring center and normal vector to ring plane
        const Vector n   = ringInfo[q].normVect;
        const double nL  = ringInfo[q].lengthNV;
        const double inL2 = ringInfo[q].lengthN2;

        const Vector d = delta(ringInfo[q].position, getPosition(ipos));
        const double dL2 = d.modulo2();
        double dL  = sqrt(dL2);
        const double idL3 = 1./(dL2*dL);

        const double dn    = dotProduct(d,n);
        const double dn2   = dn*dn;
        const double dLnL  = dL*nL;
        const double dL_nL = dL/nL;

        const double ang2 = dn2*inL2/dL2;
        const double u    = 1.-3.*ang2;
        const double cc   = rc[ringInfo[q].rtype];

        shift += cc*u*idL3;

        const double fUU    = -6.*dn*inL2;
        const double fUQ    = fUU/dL;
        const Vector gradUQ = fUQ*(dL2*n - dn*d);
        const Vector gradVQ = (3.*dL*u)*d;

        const double fact   = cc*idL3*idL3;
        cs_derivs[kdx+0] += fact*(gradUQ - gradVQ);

        const double fU       = fUU/nL;
        double OneOverN = 1./6.;
        if(ringInfo[q].numAtoms==5) OneOverN=1./3.;
        const Vector factor2  = OneOverN*n;
        const Vector factor4  = (OneOverN/dL_nL)*d;

        const Vector gradV    = -OneOverN*gradVQ;

        if(ringInfo[q].numAtoms==6) {
          // update forces on ring atoms
          for(unsigned at=0; at<6; at++) {
            const Vector ab = crossProduct(d,ringInfo[q].g[at]);
            const Vector c  = crossProduct(n,ringInfo[q].g[at]);
            const Vector factor3 = 0.5*dL_nL*c;
            const Vector factor1 = 0.5*ab;
            const Vector gradU   = fU*( dLnL*(factor1 - factor2) -dn*(factor3 - factor4) );
            cs_derivs[kdx+at+atom_counter] = fact*(gradU - gradV);
            cs_atoms[kdx+at+atom_counter] = ringInfo[q].atom[at];
          }
          atom_counter += 6;
        }  else {
          for(unsigned at=0; at<3; at++) {
            const Vector ab = crossProduct(d,ringInfo[q].g[at]);
            const Vector c  = crossProduct(n,ringInfo[q].g[at]);
            const Vector factor3 = dL_nL*c;
            const Vector factor1 = ab;
            const Vector gradU   = fU*( dLnL*(factor1 - factor2) -dn*(factor3 - factor4) );
            cs_derivs[kdx+at+atom_counter] = fact*(gradU - gradV);
          }
          cs_atoms[kdx+atom_counter] = ringInfo[q].atom[0];
          cs_atoms[kdx+atom_counter+1] = ringInfo[q].atom[2];
          cs_atoms[kdx+atom_counter+2] = ringInfo[q].atom[3];
          atom_counter += 3;
        }
      }
      //END OF RINGS

      //NON BOND
      const double * CONST_CO_SPHERE3 = db.CO_SPHERE(aa_kind,at_kind,0);
      const double * CONST_CO_SPHERE  = db.CO_SPHERE(aa_kind,at_kind,1);
      const unsigned boxsize = myfrag->box_nb.size();
      for(unsigned q=0; q<boxsize; q++) {
        const unsigned jpos = myfrag->box_nb[q];
        const Vector distance = delta(getPosition(jpos),getPosition(ipos));
        const double d2 = distance.modulo2();

        if(d2<cutOffDist2) {
          double factor1  = sqrt(d2);
          double dfactor1 = 1./factor1;
          double factor3  = dfactor1*dfactor1*dfactor1;
          double dfactor3 = -3.*factor3*dfactor1*dfactor1;

          if(d2>cutOnDist2) {
            const double af = cutOffDist2 - d2;
            const double bf = cutOffDist2 - 3.*cutOnDist2 + 2.*d2;
            const double cf = invswitch*af;
            const double df = cf*af*bf;
            factor1 *= df;
            factor3 *= df;

            const double d4  = d2*d2;
            const double af1 = 15.*cutOnDist2*d2;
            const double bf1 = -14.*d4;
            const double cf1 = -3.*cutOffDist2*cutOnDist2 + cutOffDist2*d2;
            const double df1 = af1+bf1+cf1;
            dfactor1 *= cf*(cutOffDist4+df1);

            const double af3 = +2.*cutOffDist2*cutOnDist2;
            const double bf3 = d2*(cutOffDist2+cutOnDist2);
            const double cf3 = -2.*d4;
            const double df3 = (af3+bf3+cf3)*d2;
            dfactor3 *= invswitch*(cutMixed+df3);
          }

          const unsigned t = type[jpos];
          shift += factor1*CONST_CO_SPHERE[t] + factor3*CONST_CO_SPHERE3[t] ;
          const double fact = dfactor1*CONST_CO_SPHERE[t]+dfactor3*CONST_CO_SPHERE3[t];
          const Vector der  = fact*distance;

          cs_derivs[kdx+0] += der;
          cs_derivs[kdx+q+atom_counter] = -der;
          cs_atoms[kdx+q+atom_counter] = jpos;
        }
      }
      //END NON BOND

      atom_counter += boxsize;
      all_shifts[cs] = shift;
    }
  }

  ++box_count;
  if(box_count == box_nupdate) box_count = 0;

  if(!camshift) {
    if(!serial) {
      if(!getDoScore()) {
        comm.Sum(&cs_derivs[0][0], 3*cs_derivs.size());
        comm.Sum(&cs_atoms[0], cs_atoms.size());
      }
      comm.Sum(&all_shifts[0], chemicalshifts.size());
    }
    for(unsigned cs=0; cs<chemicalshifts.size(); cs++) {
      Value *comp = chemicalshifts[cs].comp;
      comp->set(all_shifts[cs]);
      if(getDoScore()) setCalcData(cs, all_shifts[cs]);
      else {
        const unsigned kdx=cs*max_cs_atoms;
        Tensor csvirial;
        for(unsigned i=0; i<chemicalshifts[cs].totcsatoms; i++) {
          setAtomsDerivatives(comp,cs_atoms[kdx+i],cs_derivs[kdx+i]);
          csvirial-=Tensor(getPosition(cs_atoms[kdx+i]),cs_derivs[kdx+i]);
        }
        setBoxDerivatives(comp,csvirial);
      }
    }
    if(!getDoScore()) return;
  }

  double score = 0.;

  /* Metainference */
  if(getDoScore()) {
    score = getScore();
    for(unsigned cs=rank; cs<chemicalshifts.size(); cs+=stride) {
      const unsigned kdx=cs*max_cs_atoms;
      const double fact = getMetaDer(cs);
      for(unsigned i=0; i<chemicalshifts[cs].totcsatoms; i++) {
        aa_derivs[cs_atoms[kdx+i]] += cs_derivs[kdx+i]*fact;
      }
    }
  }

  /* camshift */
  if(camshift) {
    for(unsigned cs=rank; cs<chemicalshifts.size(); cs+=stride) {
      const unsigned kdx=cs*max_cs_atoms;
      score += (all_shifts[cs] - chemicalshifts[cs].exp_cs)*(all_shifts[cs] - chemicalshifts[cs].exp_cs)/camshift_sigma2[chemicalshifts[cs].atm_kind];
      double fact = 2.0*(all_shifts[cs] - chemicalshifts[cs].exp_cs)/camshift_sigma2[chemicalshifts[cs].atm_kind];
      for(unsigned i=0; i<chemicalshifts[cs].totcsatoms; i++) {
        aa_derivs[cs_atoms[kdx+i]] += cs_derivs[kdx+i]*fact;
      }
    }
  }

  if(!serial) {
    comm.Sum(&aa_derivs[0][0], 3*aa_derivs.size());
    if(camshift) comm.Sum(&score, 1);
  }

  Tensor virial;
  for(unsigned i=rank; i<getNumberOfAtoms(); i+=stride) {
    virial += Tensor(getPosition(i), aa_derivs[i]);
  }

  if(!serial) {
    comm.Sum(&virial[0][0], 9);
  }

  /* calculate final derivatives */
  Value* val;
  if(getDoScore()) {
    val=getPntrToComponent("score");
    setScore(score);
  } else {
    val=getPntrToValue();
    setValue(score);
  }

  /* at this point we cycle over all atoms */
  for(unsigned i=0; i<getNumberOfAtoms(); i++) setAtomsDerivatives(val, i,  aa_derivs[i]);
  setBoxDerivatives(val,-virial);
}

void CS2Backbone::update_neighb() {
  max_cs_atoms=0;
  // cycle over chemical shifts
  for(unsigned cs=0; cs<chemicalshifts.size(); cs++) {
    const unsigned boxsize = getNumberOfAtoms();
    chemicalshifts[cs].box_nb.clear();
    chemicalshifts[cs].box_nb.reserve(150);
    const unsigned res_curr = res_num[chemicalshifts[cs].ipos];
    for(unsigned bat=0; bat<boxsize; bat++) {
      const unsigned res_dist = abs(static_cast<int>(res_curr-res_num[bat]));
      if(res_dist<2) continue;
      const Vector distance = delta(getPosition(bat),getPosition(chemicalshifts[cs].ipos));
      const double d2=distance.modulo2();
      if(d2<cutOffNB2) chemicalshifts[cs].box_nb.push_back(bat);
    }
    chemicalshifts[cs].totcsatoms = chemicalshifts[cs].csatoms + chemicalshifts[cs].box_nb.size();
    if(chemicalshifts[cs].totcsatoms>max_cs_atoms) max_cs_atoms = chemicalshifts[cs].totcsatoms;
  }
}

void CS2Backbone::compute_ring_parameters() {
  for(unsigned i=0; i<ringInfo.size(); i++) {
    const unsigned size = ringInfo[i].numAtoms;
    if(size==6) {
      ringInfo[i].g[0] = delta(getPosition(ringInfo[i].atom[4]),getPosition(ringInfo[i].atom[2]));
      ringInfo[i].g[1] = delta(getPosition(ringInfo[i].atom[5]),getPosition(ringInfo[i].atom[3]));
      ringInfo[i].g[2] = delta(getPosition(ringInfo[i].atom[0]),getPosition(ringInfo[i].atom[4]));
      ringInfo[i].g[3] = delta(getPosition(ringInfo[i].atom[1]),getPosition(ringInfo[i].atom[5]));
      ringInfo[i].g[4] = delta(getPosition(ringInfo[i].atom[2]),getPosition(ringInfo[i].atom[0]));
      ringInfo[i].g[5] = delta(getPosition(ringInfo[i].atom[3]),getPosition(ringInfo[i].atom[1]));
      vector<Vector> a(6);
      a[0] = getPosition(ringInfo[i].atom[0]);
      // ring center
      Vector midP = a[0];
      for(unsigned j=1; j<size; j++) {
        a[j] = getPosition(ringInfo[i].atom[j]);
        midP += a[j];
      }
      ringInfo[i].position = midP/6.;
      // compute normal vector to plane
      Vector n1 = crossProduct(delta(a[0],a[4]), delta(a[0],a[2]));
      Vector n2 = crossProduct(delta(a[3],a[1]), delta(a[3],a[5]));
      ringInfo[i].normVect = 0.5*(n1 + n2);
    }  else {
      ringInfo[i].g[0] = delta(getPosition(ringInfo[i].atom[3]),getPosition(ringInfo[i].atom[2]));
      ringInfo[i].g[1] = delta(getPosition(ringInfo[i].atom[0]),getPosition(ringInfo[i].atom[3]));
      ringInfo[i].g[2] = delta(getPosition(ringInfo[i].atom[2]),getPosition(ringInfo[i].atom[0]));
      vector<Vector> a(size);
      for(unsigned j=0; j<size; j++) {
        a[j] = getPosition(ringInfo[i].atom[j]);
      }
      // ring center
      ringInfo[i].position = (a[0]+a[2]+a[3])/3.;
      // ring plane normal vector
      ringInfo[i].normVect = crossProduct(delta(a[0],a[3]), delta(a[0],a[2]));

    }
    // calculate squared length and length of normal vector
    ringInfo[i].lengthN2 = 1./ringInfo[i].normVect.modulo2();
    ringInfo[i].lengthNV = 1./sqrt(ringInfo[i].lengthN2);
  }
}

CS2Backbone::aa_t CS2Backbone::frag2enum(const string &aa) {
  aa_t type = ALA;
  if (aa == "ALA") type = ALA;
  else if (aa == "ARG") type = ARG;
  else if (aa == "ASN") type = ASN;
  else if (aa == "ASP") type = ASP;
  else if (aa == "ASH") type = ASP;
  else if (aa == "CYS") type = CYS;
  else if (aa == "CYM") type = CYS;
  else if (aa == "GLN") type = GLN;
  else if (aa == "GLU") type = GLU;
  else if (aa == "GLH") type = GLU;
  else if (aa == "GLY") type = GLY;
  else if (aa == "HIS") type = HIS;
  else if (aa == "HSE") type = HIS;
  else if (aa == "HIE") type = HIS;
  else if (aa == "HSP") type = HIS;
  else if (aa == "HIP") type = HIS;
  else if (aa == "HSD") type = HIS;
  else if (aa == "HID") type = HIS;
  else if (aa == "ILE") type = ILE;
  else if (aa == "LEU") type = LEU;
  else if (aa == "LYS") type = LYS;
  else if (aa == "MET") type = MET;
  else if (aa == "PHE") type = PHE;
  else if (aa == "PRO") type = PRO;
  else if (aa == "SER") type = SER;
  else if (aa == "THR") type = THR;
  else if (aa == "TRP") type = TRP;
  else if (aa == "TYR") type = TYR;
  else if (aa == "VAL") type = VAL;
  else if (aa == "UNK") type = UNK;
  else plumed_merror("Error converting string " + aa + " into amino acid index: not a valid 3-letter code");
  return type;
}

vector<string> CS2Backbone::side_chain_atoms(const string &s) {
  vector<string> sc;

  if(s=="ALA") {
    sc.push_back( "CB" );
    sc.push_back( "HB1" );
    sc.push_back( "HB2" );
    sc.push_back( "HB3" );
    return sc;
  } else if(s=="ARG") {
    sc.push_back( "CB" );
    sc.push_back( "CG" );
    sc.push_back( "CD" );
    sc.push_back( "NE" );
    sc.push_back( "CZ" );
    sc.push_back( "NH1" );
    sc.push_back( "NH2" );
    sc.push_back( "NH3" );
    sc.push_back( "HB1" );
    sc.push_back( "HB2" );
    sc.push_back( "HB3" );
    sc.push_back( "HG1" );
    sc.push_back( "HG2" );
    sc.push_back( "HG3" );
    sc.push_back( "HD1" );
    sc.push_back( "HD2" );
    sc.push_back( "HD3" );
    sc.push_back( "HE" );
    sc.push_back( "HH11" );
    sc.push_back( "HH12" );
    sc.push_back( "HH21" );
    sc.push_back( "HH22" );
    sc.push_back( "1HH1" );
    sc.push_back( "2HH1" );
    sc.push_back( "1HH2" );
    sc.push_back( "2HH2" );
    return sc;
  } else if(s=="ASN") {
    sc.push_back( "CB" );
    sc.push_back( "CG" );
    sc.push_back( "OD1" );
    sc.push_back( "ND2" );
    sc.push_back( "HB1" );
    sc.push_back( "HB2" );
    sc.push_back( "HB3" );
    sc.push_back( "HD21" );
    sc.push_back( "HD22" );
    sc.push_back( "1HD2" );
    sc.push_back( "2HD2" );
    return sc;
  } else if(s=="ASP"||s=="ASH") {
    sc.push_back( "CB" );
    sc.push_back( "CG" );
    sc.push_back( "OD1" );
    sc.push_back( "OD2" );
    sc.push_back( "HB1" );
    sc.push_back( "HB2" );
    sc.push_back( "HB3" );
    return sc;
  } else if(s=="CYS"||s=="CYM") {
    sc.push_back( "CB" );
    sc.push_back( "SG" );
    sc.push_back( "HB1" );
    sc.push_back( "HB2" );
    sc.push_back( "HB3" );
    sc.push_back( "HG1" );
    sc.push_back( "HG" );
    return sc;
  } else if(s=="GLN") {
    sc.push_back( "CB" );
    sc.push_back( "CG" );
    sc.push_back( "CD" );
    sc.push_back( "OE1" );
    sc.push_back( "NE2" );
    sc.push_back( "HB1" );
    sc.push_back( "HB2" );
    sc.push_back( "HB3" );
    sc.push_back( "HG1" );
    sc.push_back( "HG2" );
    sc.push_back( "HG3" );
    sc.push_back( "HE21" );
    sc.push_back( "HE22" );
    sc.push_back( "1HE2" );
    sc.push_back( "2HE2" );
    return sc;
  } else if(s=="GLU"||s=="GLH") {
    sc.push_back( "CB" );
    sc.push_back( "CG" );
    sc.push_back( "CD" );
    sc.push_back( "OE1" );
    sc.push_back( "OE2" );
    sc.push_back( "HB1" );
    sc.push_back( "HB2" );
    sc.push_back( "HB3" );
    sc.push_back( "HG1" );
    sc.push_back( "HG2" );
    sc.push_back( "HG3" );
    return sc;
  } else if(s=="GLY") {
    sc.push_back( "HA2" );
    return sc;
  } else if(s=="HIS"||s=="HSE"||s=="HIE"||s=="HSD"||s=="HID"||s=="HIP"||s=="HSP") {
    sc.push_back( "CB" );
    sc.push_back( "CG" );
    sc.push_back( "ND1" );
    sc.push_back( "CD2" );
    sc.push_back( "CE1" );
    sc.push_back( "NE2" );
    sc.push_back( "HB1" );
    sc.push_back( "HB2" );
    sc.push_back( "HB3" );
    sc.push_back( "HD1" );
    sc.push_back( "HD2" );
    sc.push_back( "HE1" );
    sc.push_back( "HE2" );
    return sc;
  } else if(s=="ILE") {
    sc.push_back( "CB" );
    sc.push_back( "CG1" );
    sc.push_back( "CG2" );
    sc.push_back( "CD" );
    sc.push_back( "HB" );
    sc.push_back( "HG11" );
    sc.push_back( "HG12" );
    sc.push_back( "HG21" );
    sc.push_back( "HG22" );
    sc.push_back( "HG23" );
    sc.push_back( "1HG1" );
    sc.push_back( "2HG1" );
    sc.push_back( "1HG2" );
    sc.push_back( "2HG2" );
    sc.push_back( "3HG2" );
    sc.push_back( "HD1" );
    sc.push_back( "HD2" );
    sc.push_back( "HD3" );
    return sc;
  } else if(s=="LEU") {
    sc.push_back( "CB" );
    sc.push_back( "CG" );
    sc.push_back( "CD1" );
    sc.push_back( "CD2" );
    sc.push_back( "HB1" );
    sc.push_back( "HB2" );
    sc.push_back( "HB3" );
    sc.push_back( "HG" );
    sc.push_back( "HD11" );
    sc.push_back( "HD12" );
    sc.push_back( "HD13" );
    sc.push_back( "HD21" );
    sc.push_back( "HD22" );
    sc.push_back( "HD23" );
    sc.push_back( "1HD1" );
    sc.push_back( "2HD1" );
    sc.push_back( "3HD1" );
    sc.push_back( "1HD2" );
    sc.push_back( "2HD2" );
    sc.push_back( "3HD2" );
    return sc;
  } else if(s=="LYS") {
    sc.push_back( "CB" );
    sc.push_back( "CG" );
    sc.push_back( "CD" );
    sc.push_back( "CE" );
    sc.push_back( "NZ" );
    sc.push_back( "HB1" );
    sc.push_back( "HB2" );
    sc.push_back( "HB3" );
    sc.push_back( "HG1" );
    sc.push_back( "HG2" );
    sc.push_back( "HG3" );
    sc.push_back( "HD1" );
    sc.push_back( "HD2" );
    sc.push_back( "HD3" );
    sc.push_back( "HE1" );
    sc.push_back( "HE2" );
    sc.push_back( "HE3" );
    sc.push_back( "HZ1" );
    sc.push_back( "HZ2" );
    sc.push_back( "HZ3" );
    return sc;
  } else if(s=="MET") {
    sc.push_back( "CB" );
    sc.push_back( "CG" );
    sc.push_back( "SD" );
    sc.push_back( "CE" );
    sc.push_back( "HB1" );
    sc.push_back( "HB2" );
    sc.push_back( "HB3" );
    sc.push_back( "HG1" );
    sc.push_back( "HG2" );
    sc.push_back( "HG3" );
    sc.push_back( "HE1" );
    sc.push_back( "HE2" );
    sc.push_back( "HE3" );
    return sc;
  } else if(s=="PHE") {
    sc.push_back( "CB" );
    sc.push_back( "CG" );
    sc.push_back( "CD1" );
    sc.push_back( "CD2" );
    sc.push_back( "CE1" );
    sc.push_back( "CE2" );
    sc.push_back( "CZ" );
    sc.push_back( "HB1" );
    sc.push_back( "HB2" );
    sc.push_back( "HB3" );
    sc.push_back( "HD1" );
    sc.push_back( "HD2" );
    sc.push_back( "HD3" );
    sc.push_back( "HE1" );
    sc.push_back( "HE2" );
    sc.push_back( "HE3" );
    sc.push_back( "HZ" );
    return sc;
  } else if(s=="PRO") {
    sc.push_back( "CB" );
    sc.push_back( "CG" );
    sc.push_back( "CD" );
    sc.push_back( "HB1" );
    sc.push_back( "HB2" );
    sc.push_back( "HB3" );
    sc.push_back( "HG1" );
    sc.push_back( "HG2" );
    sc.push_back( "HG3" );
    sc.push_back( "HD1" );
    sc.push_back( "HD2" );
    sc.push_back( "HD3" );
    return sc;
  } else if(s=="SER") {
    sc.push_back( "CB" );
    sc.push_back( "OG" );
    sc.push_back( "HB1" );
    sc.push_back( "HB2" );
    sc.push_back( "HB3" );
    sc.push_back( "HG1" );
    sc.push_back( "HG" );
    return sc;
  } else if(s=="THR") {
    sc.push_back( "CB" );
    sc.push_back( "OG1" );
    sc.push_back( "CG2" );
    sc.push_back( "HB" );
    sc.push_back( "HG1" );
    sc.push_back( "HG21" );
    sc.push_back( "HG22" );
    sc.push_back( "HG23" );
    sc.push_back( "1HG2" );
    sc.push_back( "2HG2" );
    sc.push_back( "3HG2" );
    return sc;
  } else if(s=="TRP") {
    sc.push_back( "CB" );
    sc.push_back( "CG" );
    sc.push_back( "CD1" );
    sc.push_back( "CD2" );
    sc.push_back( "NE1" );
    sc.push_back( "CE2" );
    sc.push_back( "CE3" );
    sc.push_back( "CZ2" );
    sc.push_back( "CZ3" );
    sc.push_back( "CH2" );
    sc.push_back( "HB1" );
    sc.push_back( "HB2" );
    sc.push_back( "HB3" );
    sc.push_back( "HD1" );
    sc.push_back( "HE1" );
    sc.push_back( "HE3" );
    sc.push_back( "HZ2" );
    sc.push_back( "HZ3" );
    sc.push_back( "HH2" );
    return sc;
  } else if(s=="TYR") {
    sc.push_back( "CB" );
    sc.push_back( "CG" );
    sc.push_back( "CD1" );
    sc.push_back( "CD2" );
    sc.push_back( "CE1" );
    sc.push_back( "CE2" );
    sc.push_back( "CZ" );
    sc.push_back( "OH" );
    sc.push_back( "HB1" );
    sc.push_back( "HB2" );
    sc.push_back( "HB3" );
    sc.push_back( "HD1" );
    sc.push_back( "HD2" );
    sc.push_back( "HD3" );
    sc.push_back( "HE1" );
    sc.push_back( "HE2" );
    sc.push_back( "HE3" );
    sc.push_back( "HH" );
    return sc;
  } else if(s=="VAL") {
    sc.push_back( "CB" );
    sc.push_back( "CG1" );
    sc.push_back( "CG2" );
    sc.push_back( "HB" );
    sc.push_back( "HG11" );
    sc.push_back( "HG12" );
    sc.push_back( "HG13" );
    sc.push_back( "HG21" );
    sc.push_back( "HG22" );
    sc.push_back( "HG23" );
    sc.push_back( "1HG1" );
    sc.push_back( "2HG1" );
    sc.push_back( "3HG1" );
    sc.push_back( "1HG2" );
    sc.push_back( "2HG2" );
    sc.push_back( "3HG2" );
    return sc;
  } else plumed_merror("Sidechain atoms unknown: " + s);
}

bool CS2Backbone::isSP2(const string & resType, const string & atomName) {
  bool sp2 = false;
  if (atomName == "C") return true;
  if (atomName == "O") return true;

  if(resType == "TRP") {
    if      (atomName == "CG")  sp2 = true;
    else if (atomName == "CD1") sp2 = true;
    else if (atomName == "CD2") sp2 = true;
    else if (atomName == "CE2") sp2 = true;
    else if (atomName == "CE3") sp2 = true;
    else if (atomName == "CZ2") sp2 = true;
    else if (atomName == "CZ3") sp2 = true;
    else if (atomName == "CH2") sp2 = true;
  } else if (resType == "ASP") {
    if      (atomName == "CG")  sp2 = true;
    else if (atomName == "OD1") sp2 = true;
    else if (atomName == "OD2") sp2 = true;
  } else if (resType == "GLU") {
    if      (atomName == "CD")  sp2 = true;
    else if (atomName == "OE1") sp2 = true;
    else if (atomName == "OE2") sp2 = true;
  } else if (resType == "ARG") {
    if (atomName == "CZ") sp2 = true;
  } else if (resType == "HIS") {
    if      (atomName == "CG")  sp2 = true;
    else if (atomName == "ND1") sp2 = true;
    else if (atomName == "CD2") sp2 = true;
    else if (atomName == "CE1") sp2 = true;
    else if (atomName == "NE2") sp2 = true;
  } else if (resType == "PHE") {
    if      (atomName == "CG")  sp2 = true;
    else if (atomName == "CD1") sp2 = true;
    else if (atomName == "CD2") sp2 = true;
    else if (atomName == "CE1") sp2 = true;
    else if (atomName == "CE2") sp2 = true;
    else if (atomName == "CZ")  sp2 = true;
  } else if (resType == "TYR") {
    if      (atomName == "CG")  sp2 = true;
    else if (atomName == "CD1") sp2 = true;
    else if (atomName == "CD2") sp2 = true;
    else if (atomName == "CE1") sp2 = true;
    else if (atomName == "CE2") sp2 = true;
    else if (atomName == "CZ")  sp2 = true;
  } else if (resType == "ASN") {
    if      (atomName == "CG")  sp2 = true;
    else if (atomName == "OD1") sp2 = true;
  } else if (resType == "GLN") {
    if      (atomName == "CD")  sp2 = true;
    else if (atomName == "OE1") sp2 = true;
  }

  return sp2;
}

bool CS2Backbone::is_chi1_cx(const string & frg, const string & atm) {
  if(atm=="CG")                                        return true;
  if((frg == "CYS")&&(atm =="SG"))                     return true;
  if(((frg == "ILE")||(frg == "VAL"))&&(atm == "CG1")) return true;
  if((frg == "SER")&&(atm == "OG"))                    return true;
  if((frg == "THR")&&(atm == "OG1"))                   return true;

  return false;
}

void CS2Backbone::xdist_name_map(string & name) {
  if((name == "OT1")||(name == "OC1")) name = "O";
  else if ((name == "HN") || (name == "HT1") || (name == "H1")) name = "H";
  else if ((name == "CG1")|| (name == "OG")||
           (name == "SG") || (name == "OG1")) name = "CG";
  else if ((name == "HA1")|| (name == "HA3")) name = "HA";
}

void CS2Backbone::update() {
  // write status file
  if(getWstride()>0&& (getStep()%getWstride()==0 || getCPT()) ) writeStatus();
}

}
}<|MERGE_RESOLUTION|>--- conflicted
+++ resolved
@@ -52,11 +52,7 @@
 
 The functional form is that of CamShift \cite Kohlhoff:2009us. The chemical shift
 of the selected nuclei can be saved as components. Alternatively one can calculate either
-<<<<<<< HEAD
-the CAMSHIFT score (useful as a collective variable \cite Granata:2013dkor as a scoring
-=======
-the CAMSHIFT score (usefull as a collective variable \cite Granata:2013dk or as a scoring
->>>>>>> 2632356f
+the CAMSHIFT score (useful as a collective variable \cite Granata:2013dk or as a scoring
 function \cite Robustelli:2010dn) or a \ref METAINFERENCE score (using DOSCORE).
 For these two latter cases experimental chemical shifts must be provided.
 
