--- conflicted
+++ resolved
@@ -47,16 +47,11 @@
 done
 
 # List of files to import from include/
-for i in molfile_plugin.h vmdplugin.h  ; do
+for i in molfile_plugin.h vmdplugin.h; do
 	mycp $PD/include/$i .
 done
 
-<<<<<<< HEAD
 mycp $PD/molfile_plugin/LICENSE COPYRIGHT
-=======
-mycp $PD/molfile_plugin/LICENSE .
-mycp $PD/molfile_plugin/LICENSE ./COPYRIGHT
->>>>>>> a78e1a0c
 
 # List of "known-good" plugins. Some renaming is necessary
 mycp_wrap $IFDEF $PD/molfile_plugin/src/dcdplugin.c dcdplugin.cpp
