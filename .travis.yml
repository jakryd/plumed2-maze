language: cpp
cache: ccache
jobs:
  include:
<<<<<<< HEAD
# list of configurations to be attempted:
# MPI + doc
# this is the "master" one, it is going to update the manual every time
# Variable PLUMED_ALL_TESTS=yes ensures that all the regtests can be run.
# If some of them is not enabled, the whole suite will fail.
  - name: Run all tests and build doc. All features enabled (system blas and lapack + asmjit)
    os: linux
    dist: trusty
    env: PLUMED_CC=mpicc PLUMED_CXX=mpic++ MAKEDOC=yes PLUMED_ALL_TESTS=yes LAPACK=yes ASMJIT=673dcefa
  - name: Run all tests and scan coverage
    os: linux
    dist: trusty
    env: PLUMED_CC=mpicc PLUMED_CXX=mpic++ MAKECOVERAGE=yes PLUMED_ALL_TESTS=yes
  - name: Debug flags, no MPI
    os: linux
    dist: trusty
    env: PLUMED_CC=gcc   PLUMED_CXX=g++    CONFIG_FLAGS="--enable-debug --enable-debug-glibcxx"
  - name: Debug flags, MPI
    os: linux
    dist: trusty
    env: PLUMED_CC=mpicc PLUMED_CXX=mpic++ CONFIG_FLAGS="--enable-debug --enable-debug-glibcxx"
  - name: Cppcheck and codecheck
    os: linux
    dist: trusty
    env: CPPCHECK=yes CPPCHECK_VERSION=1.88
  - name: External blas with internal lapack
    os: linux
    if: branch =~ ^test- OR type IN(pull_request)
    dist: trusty
    env: PLUMED_CC=mpicc PLUMED_CXX=mpic++  PLUMED_CXXFLAGS=-O3 LAPACK=yes CONFIG_FLAGS="--disable-external-lapack"
  - name: Docker image (ubuntu 17, with gcc6)
    if: branch =~ ^test- OR type IN(pull_request)
    services: docker
    env: PLUMED_DOCKER=yes
  - name: MacOS, serial build
    os: osx
=======
# osx serial
  - os: osx
>>>>>>> 9083f710
    if: branch =~ ^test- OR type IN(pull_request)
    osx_image: xcode8.3
    env: PLUMED_CC=clang PLUMED_CXX=clang++ PLUMED_CXXFLAGS=-O3
# this should not be required. I add it since it looks like with OSX it does not work otherwise
    cache:
      directories:
      - $HOME/.ccache
  - name: MacOS, MPI build
    os: osx
    if: branch =~ ^test- OR type IN(pull_request)
    osx_image: xcode8.3
    env: PLUMED_CC=mpicc PLUMED_CXX=mpic++  PLUMED_CXXFLAGS=-O3
# this should not be required. I add it since it looks like with OSX it does not work otherwise
    cache:
      directories:
      - $HOME/.ccache
  - name: MacPorts, default modules
    os: osx
    if: branch =~ ^test- OR type IN(pull_request)
    osx_image: xcode8.3
    env: PLUMED_MACPORTS="plumed" PLUMED_PYTHON="2.7 3.6 3.7"
    cache:
      directories:
      - $HOME/.macports-ci-ccache
  - name: MacPorts, all modules
    os: osx
    if: branch =~ ^test- OR type IN(pull_request)
    osx_image: xcode8.3
    env: PLUMED_MACPORTS="plumed +allmodules" PLUMED_PYTHON="2.7 3.6 3.7"
    cache:
      directories:
      - $HOME/.macports-ci-ccache
  - name: MacPorts, Xcode 9.4, all modules
    os: osx
    osx_image: xcode9.4
    env: PLUMED_MACPORTS="plumed +allmodules" PLUMED_PYTHON="2.7 3.6 3.7"
    cache:
      directories:
      - $HOME/.macports-ci-ccache
<<<<<<< HEAD
# linux conda package
  - name: Conda build, linux
    os: linux
    if: branch =~ ^test- OR tag IS present OR type IN(pull_request) OR type IN(cron)
    dist: trusty
    env: PLUMED_CONDA=yes
# osx conda package
  - name: Conda build, MacOS
    os: osx
    if: branch =~ ^test- OR tag IS present OR type IN(pull_request) OR type IN(cron)
    osx_image: xcode9.4
    env: PLUMED_CONDA=yes
# I don't put any mpi variant with macports since it takes too long to compile
## This command can be used to allow failures:
  allow_failures:
# I allow this to fail temporarily
  - env: PLUMED_DOCKER=yes
# these should be fixed:
  - name: MacOS, MPI build
  - name: MacOS, serial build
=======
>>>>>>> 9083f710
## Possible additional variables:
#   VALGRIND=yes to make valgrind tests, only when log contains string [valgrind]
install:
# setup environment to allow install on the home directory
  - export PATH="$HOME/opt/bin:$PATH"
  - export CPATH="$HOME/opt/include:$HOME/opt/arrayfire/include:$CPATH"
  - export INCLUDE="$HOME/opt/include:$HOME/opt/arrayfire/include:$INCLUDE"
  - export LIBRARY_PATH="$HOME/opt/lib:$HOME/opt/arrayfire/lib:$LIBRARY_PATH"
  - export LD_LIBRARY_PATH="$HOME/opt/lib:$HOME/opt/arrayfire/lib:$LD_LIBRARY_PATH"
  - export PYTHONPATH="$HOME/opt/lib/plumed/python:$PYTHONPATH"
# Setting the TMPDIR in this way allegedly prevents problems with the compilation of 
# PLUMED + Python on macos
  - export TMPDIR="/tmp" 
# on travis, better dump stack trace in case there is an error
  - export PLUMED_STACK_TRACE=yes
  - export PLUMED_NUM_THREADS=2
  - ./.travis/check.log valgrind || VALGRIND=no
# update packages
  - if [[ "$TRAVIS_OS_NAME" == "osx" ]] && test -n "$PLUMED_CXX" ; then
      brew update > /dev/null ;
      brew install ccache ;
      export PLUMED_MPIRUN="mpirun --oversubscribe" ;
    fi
  - if [[ "$TRAVIS_OS_NAME" == "linux" ]]; then sudo apt-get update -qq ; fi
# install some package - these are fast, we install them anyway
  - if [[ "$TRAVIS_OS_NAME" == "linux" ]]; then sudo apt-get install -y libfftw3-dev gsl-bin libgsl0-dev  libboost-serialization-dev ; fi
  - if test "$PLUMED_CXX" ; then ./.travis/install.xdrfile ; fi
# a specific old version of asmjit is required:
  - if test -n "$ASMJIT" ; then ./.travis/install.asmjit $ASMJIT ; fi
  - if [[ "$TRAVIS_OS_NAME" == "linux" ]]; then
      ./.travis/install.ccache v3.5 ;
    fi
# cppcheck:
# I use 1.71 since 1.72 seems to report a lot of false positive
  - if test "$CPPCHECK" == yes ; then  ./.travis/install.cppcheck $CPPCHECK_VERSION ; fi
# for plumedcheck I need latest gawk
  - if test "$CPPCHECK" == yes ; then  ./.travis/install.gawk 5.0.1 ; fi
# for plumedcheck I need astyle
  - if test "$CPPCHECK" == yes ; then make -j 4 -C astyle ; fi
# installation of these packages takes a lot of time
# we do it only when needed
  - if test "$PLUMED_CXX" == "mpic++" -a "$TRAVIS_OS_NAME" == "linux" ; then sudo apt-get install -y libopenmpi-dev openmpi-bin ; fi
  - if test "$PLUMED_CXX" == "mpic++" -a "$TRAVIS_OS_NAME" == "osx" ;   then brew install openmpi ; fi
  - if test "$MAKEDOC" == yes ; then sudo apt-get install -y graphviz            ; fi
# install doxygen-latex
  - if test "$MAKEDOC" == yes ; then sudo apt-get install -y doxygen-latex ; fi
# install aspell
  - if test "$MAKEDOC" == yes ; then sudo apt-get install -y aspell aspell-en  ; fi
# install lcov
  - if test "$MAKECOVERAGE" == yes ; then ./.travis/install.lcov v1.14 ; fi
# install numpy and cython for python interface
# only for linux
# with homebrew I currently have problem in installing python so I leave it out
  - if test "$PLUMED_CXX" ; then
      if test "$TRAVIS_OS_NAME" == "linux" ; then
        pyenv global 3.6;
        pip install --user Cython ;
        pip install --user numpy ;
        pip install --user nose ;
      fi ;
    fi
# then replace doxygen with the desided version
# I use 1.8.10 instead of 1.8.11 since it looks like 1.8.11 have troubles with
# non case sensitive files (it writes capitalized filenames)
  - if test "$MAKEDOC" == yes ; then ./.travis/install.doxygen Release_1_8_14 ; fi
  - if test "$VALGRIND" == yes ; then sudo apt-get install -y valgrind           ; fi
  - if test "$LAPACK" == yes ; then sudo apt-get -y install libatlas-base-dev      ; fi
# moreover, we hardcode path to dynamic library, required for xdrfile to link properly
# I do it only when LD_LIBRARY_PATH is non blank, since otherwise clang gives problems
  - if test -n "$LD_LIBRARY_PATH" ; then PLUMED_LDFLAGS="-Wl,-rpath,$LD_LIBRARY_PATH" ; fi
# arrayfire
  - if test "$ARRAYFIRE" == yes; then ./.travis/install.arrayfire ; fi 
# macports related stuff
# configure macports
  - if test -n "$PLUMED_MACPORTS" ; then
      export COLUMNS=80 ;
      wget https://raw.githubusercontent.com/GiovanniBussi/macports-ci/master/macports-ci ;
      chmod +x ./macports-ci ;
      ./macports-ci install ;
      PATH="/opt/local/bin:$PATH" ;
      make macports ;
      ./macports-ci localports macports ;
      ./macports-ci ccache ;
    fi
script:
# make sure all modules are enabled
  - CONFIG_FLAGS="$CONFIG_FLAGS --enable-modules=all"
# disable tracking dependencies, to build faster
  - CONFIG_FLAGS="$CONFIG_FLAGS --disable-dependency-tracking"
# we enable fftw, which is off by default
  - CONFIG_FLAGS="$CONFIG_FLAGS --enable-fftw"
# enable boost_serialization to test drr module
  - CONFIG_FLAGS="$CONFIG_FLAGS --enable-boost_serialization"
# enable asmjit used in lepton
  - if test -n "$ASMJIT" ; then CONFIG_FLAGS="$CONFIG_FLAGS --enable-asmjit" ; fi
  - if test "$MAKEDOC" == yes ; then CONFIG_FLAGS="$CONFIG_FLAGS --enable-pdfdoc" ; fi
  - if test "$MAKECOVERAGE" == yes ; then CONFIG_FLAGS="$CONFIG_FLAGS --enable-gcov" ; fi
  - if test "$ARRAYFIRE" == yes; then CONFIG_FLAGS="$CONFIG_FLAGS --enable-af_cpu"; fi
# when running lcov plumed use moderate optimization
  - if test "$MAKECOVERAGE" == yes ; then PLUMED_CXXFLAGS=-O ; fi

# BUILD:
# this is done only if PLUMED_CXX is defined
  - if test "$PLUMED_CXX" ; then
      ccache -s ;
      ./configure CXX="ccache $(which $PLUMED_CXX)" CC=$(which $PLUMED_CC) CXXFLAGS="$PLUMED_CXXFLAGS" LDFLAGS="$PLUMED_LDFLAGS" CPPFLAGS="$PLUMED_CPPFLAGS" $CONFIG_FLAGS --prefix="$HOME/opt" ;
      make -j 4 ;
      make install ;
      ccache -s ;
    fi

# build using macports
  - if test -n "$PLUMED_MACPORTS" ; then
      travis_wait sudo port -N -k install $PLUMED_MACPORTS ;
      plumed config show ;
      ./macports-ci ccache --save ;
      for p in $PLUMED_PYTHON ; do
        travis_wait sudo port -N install py${p//./}-plumed ;
      done
    fi

  - CONDA_VERSION=none
  - export CONDA_LABEL=
# set CONDA_VERSION to branch + date when on nightly build
  - if test "$TRAVIS_EVENT_TYPE" = cron ; then
       if test "$TRAVIS_BRANCH" = master ; then CONDA_VERSION=2.99.$(date +%y%m%d) ; fi ;
       if [[ "$TRAVIS_BRANCH" =~ ^v2.[0-9]+$ ]] ; then CONDA_VERSION=${TRAVIS_BRANCH#v}.$(date +%y%m%d) ; fi ;
       CONDA_LABEL=nightly ;
    fi
# build conda package
  - if test -n "$PLUMED_CONDA" ; then VERSION="$CONDA_VERSION" make -C conda ; fi

# build docker container
  - if test "$PLUMED_DOCKER" = yes ; then make -C docker ; fi

# TEST:
  - if test "$VALGRIND" == yes ; then OPT=valgrind ; else OPT="" ; fi
# --no-print-directory make it more silent
  - if test "$PLUMED_CXX" ; then make --no-print-directory -C regtest $OPT ; fi

# test with gcc6
  - if test "$PLUMED_DOCKER" = yes ; then docker run -v "$PWD/regtest":/home/plumed/regtest -it plumed /bin/bash -c "make -C regtest" ; fi
# currently, gcc6 fails for numerical reasons. Once this is fixed we can add the "make -C regtest checkfail" command below

  - if test "$MAKEDOC" == yes ; then make -C regtest copytodoc ; fi
  - if test "$MAKECOVERAGE" == yes ; then make -C developer-doc coverage ; fi
  - if test "$MAKEDOC" == yes ; then make doc >/dev/null ; fi
  - if test "$MAKEDOC" == yes ; then make -C user-doc spelling ; fi
  - if test "$PLUMED_CXX" ; then make -C regtest checkfail ; fi
# OpenBLAS is needed for numpy, I install it separately since it takes a long time
  - if test -n "$PLUMED_MACPORTS" ; then
      travis_wait sudo port -N -d test $PLUMED_MACPORTS ;
      travis_wait sudo port -N install OpenBLAS ;
      for p in $PLUMED_PYTHON ; do
        travis_wait sudo port test py${p//./}-plumed ;
      done
    fi
  - if test "$PLUMED_CXX" ; then
        if test "$TRAVIS_OS_NAME" == "linux" ; then
            nosetests -v -w python ;
        fi ;
    fi

# CPPCHECK:
# this is required so as to have all the include files inplace:
# notice that this is done automatically in build
  - if test "$CPPCHECK" == yes ; then make -C src/lib/ dirslinks ; fi
# then we do cppcheck
# notice that with make codecheck we also run the maketools/plumedcheck
# script which check if coding policies are satisfied
  - if test "$CPPCHECK" == yes ; then make codecheck ; fi
after_success:
# upload conda package
  - if test -n "$PLUMED_CONDA" && test -n "$CONDA_LABEL" ; then make -C conda upload ; fi<|MERGE_RESOLUTION|>--- conflicted
+++ resolved
@@ -2,47 +2,9 @@
 cache: ccache
 jobs:
   include:
-<<<<<<< HEAD
 # list of configurations to be attempted:
-# MPI + doc
-# this is the "master" one, it is going to update the manual every time
-# Variable PLUMED_ALL_TESTS=yes ensures that all the regtests can be run.
-# If some of them is not enabled, the whole suite will fail.
-  - name: Run all tests and build doc. All features enabled (system blas and lapack + asmjit)
-    os: linux
-    dist: trusty
-    env: PLUMED_CC=mpicc PLUMED_CXX=mpic++ MAKEDOC=yes PLUMED_ALL_TESTS=yes LAPACK=yes ASMJIT=673dcefa
-  - name: Run all tests and scan coverage
-    os: linux
-    dist: trusty
-    env: PLUMED_CC=mpicc PLUMED_CXX=mpic++ MAKECOVERAGE=yes PLUMED_ALL_TESTS=yes
-  - name: Debug flags, no MPI
-    os: linux
-    dist: trusty
-    env: PLUMED_CC=gcc   PLUMED_CXX=g++    CONFIG_FLAGS="--enable-debug --enable-debug-glibcxx"
-  - name: Debug flags, MPI
-    os: linux
-    dist: trusty
-    env: PLUMED_CC=mpicc PLUMED_CXX=mpic++ CONFIG_FLAGS="--enable-debug --enable-debug-glibcxx"
-  - name: Cppcheck and codecheck
-    os: linux
-    dist: trusty
-    env: CPPCHECK=yes CPPCHECK_VERSION=1.88
-  - name: External blas with internal lapack
-    os: linux
-    if: branch =~ ^test- OR type IN(pull_request)
-    dist: trusty
-    env: PLUMED_CC=mpicc PLUMED_CXX=mpic++  PLUMED_CXXFLAGS=-O3 LAPACK=yes CONFIG_FLAGS="--disable-external-lapack"
-  - name: Docker image (ubuntu 17, with gcc6)
-    if: branch =~ ^test- OR type IN(pull_request)
-    services: docker
-    env: PLUMED_DOCKER=yes
   - name: MacOS, serial build
     os: osx
-=======
-# osx serial
-  - os: osx
->>>>>>> 9083f710
     if: branch =~ ^test- OR type IN(pull_request)
     osx_image: xcode8.3
     env: PLUMED_CC=clang PLUMED_CXX=clang++ PLUMED_CXXFLAGS=-O3
@@ -82,29 +44,6 @@
     cache:
       directories:
       - $HOME/.macports-ci-ccache
-<<<<<<< HEAD
-# linux conda package
-  - name: Conda build, linux
-    os: linux
-    if: branch =~ ^test- OR tag IS present OR type IN(pull_request) OR type IN(cron)
-    dist: trusty
-    env: PLUMED_CONDA=yes
-# osx conda package
-  - name: Conda build, MacOS
-    os: osx
-    if: branch =~ ^test- OR tag IS present OR type IN(pull_request) OR type IN(cron)
-    osx_image: xcode9.4
-    env: PLUMED_CONDA=yes
-# I don't put any mpi variant with macports since it takes too long to compile
-## This command can be used to allow failures:
-  allow_failures:
-# I allow this to fail temporarily
-  - env: PLUMED_DOCKER=yes
-# these should be fixed:
-  - name: MacOS, MPI build
-  - name: MacOS, serial build
-=======
->>>>>>> 9083f710
 ## Possible additional variables:
 #   VALGRIND=yes to make valgrind tests, only when log contains string [valgrind]
 install:
