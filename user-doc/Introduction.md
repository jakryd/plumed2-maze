--- conflicted
+++ resolved
@@ -38,11 +38,8 @@
 - [DL_POLY4](https://www.scd.stfc.ac.uk/Pages/DL_POLY.aspx).
 - [VNL-ATK](https://quantumwise.com), see [this link](https://docs.quantumwise.com/tutorials/metadynamics_with_plumed/metadynamics_with_plumed.html).
 - [ABIN](https://github.com/PHOTOX/ABIN).
-<<<<<<< HEAD
 - [i-pi](https://github.com/i-pi/i-pi).
-=======
 - [LAMMPS](https://lammps.sandia.gov/) since Nov 2018.
->>>>>>> 9ebbcdde
 
 Please refer to the documentation of the MD code to know how to use it with the latest PLUMED release.
 If you maintain another MD code that is PLUMED-ready let us know and we will add it to this list.
