--- conflicted
+++ resolved
@@ -1,11 +1,7 @@
 BEGIN{inside=0}{
   if(inside && match($0,"</pre>")) {
     inside=0; close("example"number".dat");
-<<<<<<< HEAD
-    if( nreplicas==1 ) { system("plumed gen_example --plumed example"number".dat --out example"number".html --name eg"number" --status " status "> /dev/null"); }
-=======
     if( nreplicas==1 ) { system("plumed gen_example --plumed example"number".dat --out example"number".html --name eg"number" --status " status ">& /dev/null"); }
->>>>>>> 66b49ffd
     else { system(mpirun " -np " nreplicas " plumed gen_example --plumed example"number".dat --out example"number".html --name eg"number" --status " status " --multi " nreplicas " >& /dev/null");}
     system("cat example"number".html");
     fflush();
